import { expect } from "chai";
import { it } from "mocha";

<<<<<<< HEAD
import { formatNumber, getTimestamp } from "../utils/num_utils";
=======
import { constrainToAxis, formatNumber } from "../utils/num_utils.js";
import { Axis } from "../VolumeRenderSettings.js";
>>>>>>> 65acbf73

describe("num_utils", () => {
  describe("formatNumber", () => {
    it("stringifies integers with 4 or fewer digits", () => {
      expect(formatNumber(4)).to.equal("4");
      expect(formatNumber(-876)).to.equal("-876");
      expect(formatNumber(1234)).to.equal("1234");
      expect(formatNumber(9999)).to.equal("9999");
      expect(formatNumber(-9999)).to.equal("-9999");
    });

    it("rounds decimals to 5 significant figures", () => {
      expect(formatNumber(123.4567)).to.equal("123.46");
      expect(formatNumber(-0.123456)).to.equal("-0.12346");
    });

    it("formats integers with 5 or more digits in scientific notation", () => {
      expect(formatNumber(10000)).to.equal("1.00×10⁴");
      expect(formatNumber(12345)).to.equal("1.23×10⁴");
      expect(formatNumber(99999)).to.equal("1.00×10⁵");
      expect(formatNumber(-12345)).to.equal("-1.23×10⁴");
      expect(formatNumber(123456789012345)).to.equal("1.23×10¹⁴");
    });

    it("formats decimals below hundredths in scientific notation", () => {
      expect(formatNumber(0.01)).to.equal("0.01");
      expect(formatNumber(0.001)).to.equal("1.00×10⁻³");
      expect(formatNumber(0.0009876)).to.equal("9.88×10⁻⁴");
      expect(formatNumber(0.00000000000000123456789012345)).to.equal("1.23×10⁻¹⁵");
    });

    it("does not format zero in scientific notation", () => {
      expect(formatNumber(0)).to.equal("0");
    });

    it("formats numbers which would round to 10000 in scientific notation", () => {
      expect(formatNumber(9999.9)).to.equal("9999.9");
      expect(formatNumber(9999.99)).to.equal("1.00×10⁴");
    });

    it("does not account for numbers which round up to 0.01 in scientific notation", () => {
      expect(formatNumber(0.00999)).to.equal("9.99×10⁻³");
      expect(formatNumber(0.009999)).to.equal("1.00×10⁻²"); // aw shucks
    });

    it("rounds off decimals to the specified number of significant figures", () => {
      expect(formatNumber(123.4567, 3)).to.equal("123");
      expect(formatNumber(123.4567, 4)).to.equal("123.5");
      expect(formatNumber(123.4567, 6)).to.equal("123.457");
      expect(formatNumber(123.4567, 2)).to.equal("123"); // oh well
    });

    it("rounds numbers in scientific notation to the specified number of significant figures", () => {
      expect(formatNumber(12345, 3, 3)).to.equal("1.23×10⁴");
      expect(formatNumber(12345, 4, 4)).to.equal("1.235×10⁴");
      expect(formatNumber(12345, 6, 6)).to.equal("1.23450×10⁴");
    });

    it("rounds numbers in scientific notation to two fewer significant figures than decimals if unspecified", () => {
      expect(formatNumber(12345, 5)).to.equal("1.23×10⁴");
      expect(formatNumber(12345, 6)).to.equal("1.235×10⁴");
      expect(formatNumber(12345, 8)).to.equal("1.23450×10⁴");
    });
  });

<<<<<<< HEAD
  describe("getTimestamp", () => {
    it("shows only milliseconds if total time units < 1000 ms", () => {
      expect(getTimestamp(0, 999, "ms")).to.equal("0 / 999 ms");
      expect(getTimestamp(41, 999, "ms")).to.equal("41 / 999 ms");
      expect(getTimestamp(-50, 999, "ms")).to.equal("-50 / 999 ms");
      expect(getTimestamp(999, 999, "ms")).to.equal("999 / 999 ms");
    });

    it("ignores decimal places in milliseconds", () => {
      expect(getTimestamp(0.4, 100, "ms")).to.equal("0 / 100 ms");
      expect(getTimestamp(9.9, 100, "ms")).to.equal("9 / 100 ms");
    });

    it("does not convert unrecognized time units", () => {
      expect(getTimestamp(0, 999, "foo")).to.equal("0 / 999 foo");
      expect(getTimestamp(41, 999, "bar")).to.equal("41 / 999 bar");
      expect(getTimestamp(999, 999, "baz")).to.equal("999 / 999 baz");
    });

    it("shows seconds if total time is > 1000 ms", () => {
      expect(getTimestamp(0, 1000, "ms")).to.equal("0.000 / 1.000 s");
      expect(getTimestamp(999, 1000, "ms")).to.equal("0.999 / 1.000 s");
      expect(getTimestamp(1, 4500, "ms")).to.equal("0.001 / 4.500 s");
    });

    it("does not show past three decimals for seconds", () => {
      expect(getTimestamp(9.9, 1000, "ms")).to.equal("0.009 / 1.000 s");
    });

    it("ignores milliseconds when unit is seconds", () => {
      expect(getTimestamp(0, 59, "s")).to.equal("0 / 59 s");
      expect(getTimestamp(0.54, 59, "s")).to.equal("0 / 59 s");
      expect(getTimestamp(12, 59, "s")).to.equal("12 / 59 s");
    });

    it("converts from seconds to minutes", () => {
      expect(getTimestamp(0, 60, "s")).to.equal("0:00 / 1:00 m:s");
    });

    it("converts from seconds to other units", () => {
      const minutesInSec = 60;
      const hoursInSec = 60 * minutesInSec;
      const daysInSec = 24 * hoursInSec;

      let time = 1 * hoursInSec + 23 * minutesInSec + 45;
      let total = 2 * hoursInSec + 30 * minutesInSec + 0;
      expect(getTimestamp(time, total, "s")).to.equal("1:23:45 / 2:30:00 h:m:s");

      time = 15 * hoursInSec + 0 * minutesInSec + 1;
      total = 17 * hoursInSec + 0 * minutesInSec + 0;
      expect(getTimestamp(time, total, "s")).to.equal("15:00:01 / 17:00:00 h:m:s");

      time = 0;
      total = 23 * hoursInSec + 59 * minutesInSec + 59;
      expect(getTimestamp(time, total, "s")).to.equal("0:00:00 / 23:59:59 h:m:s");

      time = 1 * daysInSec + 0 * hoursInSec + 0 * minutesInSec + 0;
      total = 2 * daysInSec + 0 * hoursInSec + 0 * minutesInSec + 0;
      expect(getTimestamp(time, total, "s")).to.equal("1:00:00:00 / 2:00:00:00 d:h:m:s");

      time = 1 * daysInSec + 23 * hoursInSec + 59 * minutesInSec + 59;
      total = 2 * daysInSec + 0 * hoursInSec + 0 * minutesInSec + 0;
      expect(getTimestamp(time, total, "s")).to.equal("1:23:59:59 / 2:00:00:00 d:h:m:s");
    });

    it("can show full d:hh:mm:ss.sss timestamps", () => {
      const secondsInMs = 1000;
      const minutesInMs = 60 * secondsInMs;
      const hoursInMs = 60 * minutesInMs;
      const daysInMs = 24 * hoursInMs;

      const time = 1 * daysInMs + 17 * hoursInMs + 23 * minutesInMs + 45 * secondsInMs + 678;
      const total = 2 * daysInMs;
      expect(getTimestamp(time, total, "ms")).to.equal("1:17:23:45.678 / 2:00:00:00.000 d:h:m:s");
    });

    it("ignores smaller units when time defined in hours", () => {
      expect(getTimestamp(0, 123 * 24, "h")).to.equal("0:00 / 123:00 d:h");
      expect(getTimestamp(23, 123 * 24, "h")).to.equal("0:23 / 123:00 d:h");
      expect(getTimestamp(24 + 5, 123 * 24, "h")).to.equal("1:05 / 123:00 d:h");
=======
  describe("constrainToAxis", () => {
    type Number3 = [number, number, number];

    it("constrains to the X, Y, Z axis", () => {
      const src: Number3 = [1, 2, 3];
      const target: Number3 = [4, 5, 6];
      expect(constrainToAxis(src, target, Axis.X)).to.eql([1, 5, 6]);
      expect(constrainToAxis(src, target, Axis.Y)).to.eql([4, 2, 6]);
      expect(constrainToAxis(src, target, Axis.Z)).to.eql([4, 5, 3]);
    });

    it("does nothing if Axis.None is specified", () => {
      const src: Number3 = [1, 2, 3];
      const target: Number3 = [4, 5, 6];
      expect(constrainToAxis(src, target, Axis.NONE)).to.eql([1, 2, 3]);
>>>>>>> 65acbf73
    });
  });
});<|MERGE_RESOLUTION|>--- conflicted
+++ resolved
@@ -1,12 +1,8 @@
 import { expect } from "chai";
 import { it } from "mocha";
 
-<<<<<<< HEAD
-import { formatNumber, getTimestamp } from "../utils/num_utils";
-=======
-import { constrainToAxis, formatNumber } from "../utils/num_utils.js";
+import { constrainToAxis, formatNumber, getTimestamp } from "../utils/num_utils";
 import { Axis } from "../VolumeRenderSettings.js";
->>>>>>> 65acbf73
 
 describe("num_utils", () => {
   describe("formatNumber", () => {
@@ -72,7 +68,6 @@
     });
   });
 
-<<<<<<< HEAD
   describe("getTimestamp", () => {
     it("shows only milliseconds if total time units < 1000 ms", () => {
       expect(getTimestamp(0, 999, "ms")).to.equal("0 / 999 ms");
@@ -153,7 +148,9 @@
       expect(getTimestamp(0, 123 * 24, "h")).to.equal("0:00 / 123:00 d:h");
       expect(getTimestamp(23, 123 * 24, "h")).to.equal("0:23 / 123:00 d:h");
       expect(getTimestamp(24 + 5, 123 * 24, "h")).to.equal("1:05 / 123:00 d:h");
-=======
+    });
+  });
+
   describe("constrainToAxis", () => {
     type Number3 = [number, number, number];
 
@@ -169,7 +166,6 @@
       const src: Number3 = [1, 2, 3];
       const target: Number3 = [4, 5, 6];
       expect(constrainToAxis(src, target, Axis.NONE)).to.eql([1, 2, 3]);
->>>>>>> 65acbf73
     });
   });
 });