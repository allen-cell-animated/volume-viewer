--- conflicted
+++ resolved
@@ -477,12 +477,7 @@
   }
 
   setZSlice(volume: Volume, slice: number): boolean {
-<<<<<<< HEAD
-    const ret = this.image?.setZSlice(slice);
-    if (ret) {
-=======
     if (this.image?.setZSlice(slice)) {
->>>>>>> b787c33e
       this.canvas3d.redraw();
       return true;
     }
