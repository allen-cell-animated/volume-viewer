import {
  DataTexture,
  Data3DTexture,
  FloatType,
  Matrix4,
  Mesh,
  NormalBlending,
  OrthographicCamera,
  PerspectiveCamera,
  PlaneGeometry,
  Quaternion,
  RGBAFormat,
  Scene,
  ShaderMaterial,
  ShaderMaterialParameters,
  UniformsUtils,
  UnsignedByteType,
  Vector2,
  Vector3,
  WebGLRenderTarget,
} from "three";
import { LinearFilter, NearestFilter } from "three/src/constants";

import { denoiseFragmentShaderSrc, denoiseShaderUniforms, denoiseVertexShaderSrc } from "./constants/denoiseShader";
import {
  pathTracingFragmentShaderSrc,
  pathTracingUniforms,
  pathTracingVertexShaderSrc,
} from "./constants/volumePTshader";
import { LUT_ARRAY_LENGTH } from "./Histogram";
import Volume from "./Volume";
<<<<<<< HEAD
import { Bounds, FuseChannel, isOrthographicCamera } from "./types";
=======
import { FUSE_DISABLED_RGB_COLOR, FuseChannel, isOrthographicCamera } from "./types";
>>>>>>> 96ce80ce
import { ThreeJsPanel } from "./ThreeJsPanel";
import { Light } from "./Light";
import { VolumeRenderImpl } from "./VolumeRenderImpl";
import { VolumeRenderSettings, SettingsFlags } from "./VolumeRenderSettings";
import Channel from "./Channel";

export default class PathTracedVolume implements VolumeRenderImpl {
  private settings: VolumeRenderSettings;

  private volume: Volume;
  private viewChannels: number[]; // should have 4 or less elements

  private pathTracingUniforms: ReturnType<typeof pathTracingUniforms>;
  private volumeTexture: Data3DTexture;

  private cameraIsMoving: boolean;
  private sampleCounter: number;
  private frameCounter: number;

  private pathTracingScene: Scene;
  private screenTextureScene: Scene;
  private quadCamera: OrthographicCamera;
  private fullTargetResolution: Vector2;
  private pathTracingRenderTarget: WebGLRenderTarget;
  private screenTextureRenderTarget: WebGLRenderTarget;
  private screenTextureShader: ShaderMaterialParameters;
  private screenOutputShader: ShaderMaterialParameters;
  private pathTracingGeometry: PlaneGeometry;
  private pathTracingMaterial: ShaderMaterial;
  private pathTracingMesh: Mesh;
  private screenTextureGeometry: PlaneGeometry;
  private screenTextureMaterial: ShaderMaterial;
  private screenTextureMesh: Mesh;
  private screenOutputGeometry: PlaneGeometry;
  private screenOutputMaterial: ShaderMaterial;
  private denoiseShaderUniforms = denoiseShaderUniforms();
  private screenOutputDenoiseMaterial: ShaderMaterial;
  private screenOutputMesh: Mesh;
  private gradientDelta: number;
  private renderUpdateListener?: (iteration: number) => void;

  /**
   * Creates a new PathTracedVolume.
   * @param volume The volume that this renderer should render data from.
   * @param settings Optional settings object. If set, updates the renderer with
   * the given settings. Otherwise, uses the default VolumeRenderSettings.
   */
  constructor(volume: Volume, settings: VolumeRenderSettings = new VolumeRenderSettings(volume)) {
    this.pathTracingUniforms = pathTracingUniforms();
    this.volume = volume;
    this.viewChannels = [-1, -1, -1, -1];

    // create volume texture
    const sx = volume.x,
      sy = volume.y,
      sz = volume.z;
    const data = new Uint8Array(sx * sy * sz * 4).fill(0);
    // defaults to rgba and unsignedbytetype so dont need to supply format this time.
    this.volumeTexture = new Data3DTexture(data, volume.x, volume.y, volume.z);
    this.volumeTexture.minFilter = this.volumeTexture.magFilter = LinearFilter;
    this.volumeTexture.generateMipmaps = false;

    this.volumeTexture.needsUpdate = true;

    // create Lut textures
    // empty array
    const lutData = new Uint8Array(LUT_ARRAY_LENGTH * 4).fill(1);
    const lut0 = new DataTexture(lutData, 256, 4, RGBAFormat, UnsignedByteType);
    lut0.minFilter = lut0.magFilter = LinearFilter;
    lut0.needsUpdate = true;
    this.pathTracingUniforms.gLutTexture.value = lut0;

    this.cameraIsMoving = false;
    this.sampleCounter = 0;
    this.frameCounter = 0;

    this.pathTracingScene = new Scene();
    this.screenTextureScene = new Scene();

    // quadCamera is simply the camera to help render the full screen quad (2 triangles),
    // hence the name.  It is an Orthographic camera that sits facing the view plane, which serves as
    // the window into our 3d world. This camera will not move or rotate for the duration of the app.
    this.quadCamera = new OrthographicCamera(-1, 1, 1, -1, 0, 1);

    this.fullTargetResolution = new Vector2(2, 2);

    this.pathTracingRenderTarget = new WebGLRenderTarget(2, 2, {
      minFilter: NearestFilter,
      magFilter: NearestFilter,
      format: RGBAFormat,
      type: FloatType,
      depthBuffer: false,
      stencilBuffer: false,
    });
    this.pathTracingRenderTarget.texture.generateMipmaps = false;

    this.screenTextureRenderTarget = new WebGLRenderTarget(2, 2, {
      minFilter: NearestFilter,
      magFilter: NearestFilter,
      format: RGBAFormat,
      type: FloatType,
      depthBuffer: false,
      stencilBuffer: false,
    });
    this.screenTextureRenderTarget.texture.generateMipmaps = false;

    this.screenTextureShader = {
      uniforms: UniformsUtils.merge([
        {
          tTexture0: {
            type: "t",
            value: null,
          },
        },
      ]),

      vertexShader: [
        "precision highp float;",
        "precision highp int;",

        "out vec2 vUv;",

        "void main()",
        "{",
        "vUv = uv;",
        "gl_Position = vec4( position, 1.0 );",
        "}",
      ].join("\n"),

      fragmentShader: [
        "precision highp float;",
        "precision highp int;",
        "precision highp sampler2D;",

        "uniform sampler2D tTexture0;",
        "in vec2 vUv;",

        "void main()",
        "{",
        "pc_fragColor = texture(tTexture0, vUv);",
        "}",
      ].join("\n"),
    };

    this.screenOutputShader = {
      uniforms: UniformsUtils.merge([
        {
          gInvExposure: {
            type: "f",
            value: 1.0 / (1.0 - 0.75),
          },
          tTexture0: {
            type: "t",
            value: null,
          },
        },
      ]),

      vertexShader: [
        "precision highp float;",
        "precision highp int;",

        "out vec2 vUv;",

        "void main()",
        "{",
        "vUv = uv;",
        "gl_Position = vec4( position, 1.0 );",
        "}",
      ].join("\n"),

      fragmentShader: [
        "precision highp float;",
        "precision highp int;",
        "precision highp sampler2D;",

        "uniform float gInvExposure;",
        "uniform sampler2D tTexture0;",
        "in vec2 vUv;",

        // Used to convert from XYZ to linear RGB space
        "const mat3 XYZ_2_RGB = (mat3(",
        "  3.2404542, -1.5371385, -0.4985314,",
        " -0.9692660,  1.8760108,  0.0415560,",
        "  0.0556434, -0.2040259,  1.0572252",
        "));",

        "vec3 XYZtoRGB(vec3 xyz) {",
        "return xyz * XYZ_2_RGB;",
        "}",

        "void main()",
        "{",
        "vec4 pixelColor = texture(tTexture0, vUv);",

        "pixelColor.rgb = XYZtoRGB(pixelColor.rgb);",

        //'pixelColor.rgb = pow(pixelColor.rgb, vec3(1.0/2.2));',
        "pixelColor.rgb = 1.0-exp(-pixelColor.rgb*gInvExposure);",
        "pixelColor = clamp(pixelColor, 0.0, 1.0);",

        "pc_fragColor = pixelColor;", // sqrt(pixelColor);',
        //'out_FragColor = pow(pixelColor, vec4(1.0/2.2));',
        "}",
      ].join("\n"),
    };

    this.pathTracingGeometry = new PlaneGeometry(2, 2);

    // initialize texture.
    this.pathTracingUniforms.volumeTexture.value = this.volumeTexture;
    this.pathTracingUniforms.tPreviousTexture.value = this.screenTextureRenderTarget.texture;

    this.pathTracingMaterial = new ShaderMaterial({
      uniforms: this.pathTracingUniforms,
      // defines: pathTracingDefines,
      vertexShader: pathTracingVertexShaderSrc,
      fragmentShader: pathTracingFragmentShaderSrc,
      depthTest: false,
      depthWrite: false,
    });
    this.pathTracingMesh = new Mesh(this.pathTracingGeometry, this.pathTracingMaterial);
    this.pathTracingScene.add(this.pathTracingMesh);

    this.screenTextureGeometry = new PlaneGeometry(2, 2);

    this.screenTextureMaterial = new ShaderMaterial({
      uniforms: this.screenTextureShader.uniforms,
      vertexShader: this.screenTextureShader.vertexShader,
      fragmentShader: this.screenTextureShader.fragmentShader,
      depthWrite: false,
      depthTest: false,
    });

    this.screenTextureMaterial.uniforms.tTexture0.value = this.pathTracingRenderTarget.texture;

    this.screenTextureMesh = new Mesh(this.screenTextureGeometry, this.screenTextureMaterial);
    this.screenTextureScene.add(this.screenTextureMesh);

    this.screenOutputGeometry = new PlaneGeometry(2, 2);

    this.screenOutputMaterial = new ShaderMaterial({
      uniforms: this.screenOutputShader.uniforms,
      vertexShader: this.screenOutputShader.vertexShader,
      fragmentShader: this.screenOutputShader.fragmentShader,
      depthWrite: false,
      depthTest: false,
      blending: NormalBlending,
      transparent: true,
    });

    this.denoiseShaderUniforms = denoiseShaderUniforms();
    this.screenOutputDenoiseMaterial = new ShaderMaterial({
      uniforms: this.denoiseShaderUniforms,
      vertexShader: denoiseVertexShaderSrc,
      fragmentShader: denoiseFragmentShaderSrc,
      depthWrite: false,
      depthTest: false,
      blending: NormalBlending,
      transparent: true,
    });

    this.screenOutputMaterial.uniforms.tTexture0.value = this.pathTracingRenderTarget.texture;
    this.screenOutputDenoiseMaterial.uniforms.tTexture0.value = this.pathTracingRenderTarget.texture;

    this.screenOutputMesh = new Mesh(this.screenOutputGeometry, this.screenOutputMaterial);

    this.gradientDelta = 1.0 / Math.max(sx, Math.max(sy, sz));
    const invGradientDelta = 1.0 / this.gradientDelta; // a voxel count...

    this.pathTracingUniforms.gGradientDeltaX.value = new Vector3(this.gradientDelta, 0, 0);
    this.pathTracingUniforms.gGradientDeltaY.value = new Vector3(0, this.gradientDelta, 0);
    this.pathTracingUniforms.gGradientDeltaZ.value = new Vector3(0, 0, this.gradientDelta);
    // can this be a per-x,y,z value?
    this.pathTracingUniforms.gInvGradientDelta.value = invGradientDelta; // a voxel count
    this.pathTracingUniforms.gGradientFactor.value = 50.0; // related to voxel counts also

    // bounds will go from 0 to physicalSize
    const physicalSize = volume.normalizedPhysicalSize;

    this.pathTracingUniforms.gInvAaBbMax.value = new Vector3(
      1.0 / physicalSize.x,
      1.0 / physicalSize.y,
      1.0 / physicalSize.z
    );
    this.updateLightsSecondary();

    // Update settings
    this.updateSettings(settings);
    this.settings = settings; // turns off ts initialization warning
  }

  public cleanup(): void {
    // warning do not use after cleanup is called!
    this.volumeTexture.dispose();
  }

  public setRenderUpdateListener(callback?: (iteration: number) => void): void {
    this.renderUpdateListener = callback;
  }

  public resetProgress(): void {
    if (this.sampleCounter !== 0 && this.renderUpdateListener) {
      this.renderUpdateListener(0);
    }
    this.sampleCounter = 0;
  }

  /**
   * If the new settings have changed, applies all changes to this volume renderer.
   * @param newSettings
   * @returns
   */
  public updateSettings(newSettings: VolumeRenderSettings, dirtyFlags?: number | SettingsFlags): void {
    if (dirtyFlags === undefined) {
      dirtyFlags = SettingsFlags.ALL;
    }
    this.settings = newSettings;

    // Update resolution
    if (dirtyFlags & SettingsFlags.SAMPLING) {
      const resolution = this.settings.resolution.clone();
      this.fullTargetResolution = resolution;
      const dpr = window.devicePixelRatio ? window.devicePixelRatio : 1.0;
      const nx = Math.floor((resolution.x * this.settings.pixelSamplingRate) / dpr);
      const ny = Math.floor((resolution.y * this.settings.pixelSamplingRate) / dpr);
      this.pathTracingUniforms.uResolution.value.x = nx;
      this.pathTracingUniforms.uResolution.value.y = ny;
      this.pathTracingRenderTarget.setSize(nx, ny);
      this.screenTextureRenderTarget.setSize(nx, ny);

      // update ray step size
      this.pathTracingUniforms.gStepSize.value = this.settings.primaryRayStepSize * this.gradientDelta;
      this.pathTracingUniforms.gStepSizeShadow.value = this.settings.secondaryRayStepSize * this.gradientDelta;
    }

    if (dirtyFlags & SettingsFlags.TRANSFORM) {
      this.pathTracingUniforms.flipVolume.value = this.settings.flipAxes;
    }

    if (dirtyFlags & SettingsFlags.MATERIAL) {
      this.pathTracingUniforms.gDensityScale.value = this.settings.density * 150.0;
    }

    // update bounds
    if (dirtyFlags & SettingsFlags.ROI) {
      const physicalSize = this.volume.normalizedPhysicalSize;
      this.pathTracingUniforms.gClippedAaBbMin.value = new Vector3(
        this.settings.bounds.bmin.x * physicalSize.x,
        this.settings.bounds.bmin.y * physicalSize.y,
        this.settings.bounds.bmin.z * physicalSize.z
      );
      this.pathTracingUniforms.gClippedAaBbMax.value = new Vector3(
        this.settings.bounds.bmax.x * physicalSize.x,
        this.settings.bounds.bmax.y * physicalSize.y,
        this.settings.bounds.bmax.z * physicalSize.z
      );
    }

    if (dirtyFlags & SettingsFlags.CAMERA) {
      this.updateExposure(this.settings.brightness);
    }

    if (dirtyFlags & SettingsFlags.MASK) {
      // Update channel and alpha mask if they have changed
      this.updateVolumeData4();
    }
    if (dirtyFlags & SettingsFlags.VIEW) {
      this.pathTracingUniforms.gCamera.value.mIsOrtho = this.settings.isOrtho ? 1 : 0;
    }

    if (dirtyFlags & SettingsFlags.SAMPLING) {
      this.volumeTexture.minFilter = this.volumeTexture.magFilter = newSettings.useInterpolation
        ? LinearFilter
        : NearestFilter;
      this.volumeTexture.needsUpdate = true;
    }

    this.resetProgress();
  }

  public doRender(canvas: ThreeJsPanel): void {
    if (!this.volumeTexture) {
      return;
    }

    if (this.cameraIsMoving) {
      this.resetProgress();
      this.frameCounter += 1.0;
    } else {
      this.sampleCounter += 1.0;
      this.frameCounter += 1.0;
      if (this.renderUpdateListener) {
        this.renderUpdateListener(this.sampleCounter);
      }
    }

    this.pathTracingUniforms.uSampleCounter.value = this.sampleCounter;
    this.pathTracingUniforms.uFrameCounter.value = this.frameCounter;

    // CAMERA
    const cam = canvas.camera;

    // rotate lights with camera, as if we are tumbling the volume with a fixed camera and world lighting.
    // this code is analogous to this threejs code from View3d.preRender:
    // this.scene.getObjectByName('lightContainer').rotation.setFromRotationMatrix(this.canvas3d.camera.matrixWorld);
    const mycamxform = cam.matrixWorld.clone();
    mycamxform.setPosition(new Vector3(0, 0, 0));
    this.updateLightsSecondary(mycamxform);

    let mydir = new Vector3();
    mydir = cam.getWorldDirection(mydir);
    const myup = new Vector3().copy(cam.up);
    // don't rotate this vector.  we are using translation as the pivot point of the object, and THEN rotating.
    const mypos = new Vector3().copy(cam.position);

    // apply volume translation and rotation:
    // rotate camera.up, camera.direction, and camera position by inverse of volume's modelview
    const m = new Matrix4().makeRotationFromQuaternion(new Quaternion().setFromEuler(this.settings.rotation).invert());
    mypos.sub(this.settings.translation);
    mypos.applyMatrix4(m);
    myup.applyMatrix4(m);
    mydir.applyMatrix4(m);

    this.pathTracingUniforms.gCamera.value.mIsOrtho = isOrthographicCamera(cam) ? 1 : 0;
    this.pathTracingUniforms.gCamera.value.mFrom.copy(mypos);
    this.pathTracingUniforms.gCamera.value.mN.copy(mydir);
    this.pathTracingUniforms.gCamera.value.mU.crossVectors(this.pathTracingUniforms.gCamera.value.mN, myup).normalize();
    this.pathTracingUniforms.gCamera.value.mV
      .crossVectors(this.pathTracingUniforms.gCamera.value.mU, this.pathTracingUniforms.gCamera.value.mN)
      .normalize();

    // the choice of y = scale/aspect or x = scale*aspect is made here to match up with the other raymarch volume
    const fScale = isOrthographicCamera(cam)
      ? canvas.getOrthoScale()
      : Math.tan((0.5 * (cam as PerspectiveCamera).fov * Math.PI) / 180.0);

    const aspect = this.pathTracingUniforms.uResolution.value.x / this.pathTracingUniforms.uResolution.value.y;
    this.pathTracingUniforms.gCamera.value.mScreen.set(
      -fScale * aspect,
      fScale * aspect,
      // the "0" Y pixel will be at +Scale.
      fScale,
      -fScale
    );
    const scr = this.pathTracingUniforms.gCamera.value.mScreen;
    this.pathTracingUniforms.gCamera.value.mInvScreen.set(
      // the amount to increment for each pixel
      (scr.y - scr.x) / this.pathTracingUniforms.uResolution.value.x,
      (scr.w - scr.z) / this.pathTracingUniforms.uResolution.value.y
    );

    const denoiseLerpC = 0.33 * (Math.max(this.sampleCounter - 1, 1.0) * 0.035);
    if (denoiseLerpC > 0.0 && denoiseLerpC < 1.0) {
      this.screenOutputDenoiseMaterial.uniforms.gDenoiseLerpC.value = denoiseLerpC;
      this.screenOutputMesh.material = this.screenOutputDenoiseMaterial;
    } else {
      this.screenOutputMesh.material = this.screenOutputMaterial;
    }
    this.screenOutputDenoiseMaterial.uniforms.gDenoisePixelSize.value.x = this.pathTracingUniforms.uResolution.value.x;
    this.screenOutputDenoiseMaterial.uniforms.gDenoisePixelSize.value.y = this.pathTracingUniforms.uResolution.value.y;

    // RENDERING in 3 steps

    // STEP 1
    // Perform PathTracing and Render(save) into pathTracingRenderTarget

    // This is currently rendered as a fullscreen quad with no camera transform in the vertex shader!
    // It is also composited with screenTextureRenderTarget's texture.
    // (Read previous screenTextureRenderTarget to use as a new starting point to blend with)
    canvas.renderer.setRenderTarget(this.pathTracingRenderTarget);
    canvas.renderer.render(this.pathTracingScene, this.quadCamera);

    // STEP 2
    // Render(copy) the final pathTracingScene output(above) into screenTextureRenderTarget
    // This will be used as a new starting point for Step 1 above
    canvas.renderer.setRenderTarget(this.screenTextureRenderTarget);
    canvas.renderer.render(this.screenTextureScene, this.quadCamera);

    // STEP 3
    // Render full screen quad with generated pathTracingRenderTarget in STEP 1 above.
    // After the image is gamma corrected, it will be shown on the screen as the final accumulated output
    // DMT - this step is handled by the threeJsPanel.
    // tell the threejs panel to use the quadCamera to render this scene.

    // renderer.render( this.screenOutputScene, this.quadCamera );
    canvas.renderer.setRenderTarget(null);
  }

  public get3dObject(): Mesh {
    return this.screenOutputMesh;
  }

  //////////////////////////////////////////
  //////////////////////////////////////////

  onStartControls(): void {
    this.cameraIsMoving = true;
  }

  onChangeControls(): void {
    // this.cameraIsMoving = true;
  }

  onEndControls(): void {
    this.cameraIsMoving = false;
    this.resetProgress();
  }

  viewpointMoved(): void {
    this.resetProgress();
  }

<<<<<<< HEAD
  updateChannelFusion(_settings: FuseChannel[]): void {
    return;
  }

  updateActiveChannels(image: VolumeDrawable): void {
=======
  updateActiveChannels(channelColors: FuseChannel[], channelData: Channel[]): void {
>>>>>>> 96ce80ce
    const ch = [-1, -1, -1, -1];
    let activeChannel = 0;
    const NC = this.volume.num_channels;
    const maxch = 4;
    for (let i = 0; i < NC && activeChannel < maxch; ++i) {
      // check that channel is not disabled and is loaded
      if (channelColors[i].rgbColor !== FUSE_DISABLED_RGB_COLOR && channelData[i].loaded) {
        ch[activeChannel] = i;
        activeChannel++;
      }
    }

    const unchanged = ch.every((elem, index) => elem === this.viewChannels[index], this);
    if (unchanged) {
      return;
    }

    this.pathTracingUniforms.gNChannels.value = activeChannel;

    this.viewChannels = ch;
    // update volume data according to channels selected.
    this.updateVolumeData4();
    this.resetProgress();
    this.updateLuts(channelColors, channelData);
    this.updateMaterial(channelColors, channelData);
  }

  updateVolumeData4(): void {
    const sx = this.volume.x,
      sy = this.volume.y,
      sz = this.volume.z;

    const data = new Uint8Array(sx * sy * sz * 4);
    data.fill(0);

    for (let i = 0; i < 4; ++i) {
      const ch = this.viewChannels[i];
      if (ch === -1) {
        continue;
      }

      for (let iz = 0; iz < sz; ++iz) {
        for (let iy = 0; iy < sy; ++iy) {
          for (let ix = 0; ix < sx; ++ix) {
            data[i + ix * 4 + iy * 4 * sx + iz * 4 * sx * sy] = this.volume.getChannel(ch).getIntensity(ix, iy, iz);
          }
        }
      }
      if (this.settings.maskChannelIndex !== -1 && this.settings.maskAlpha < 1.0) {
        const maskChannel = this.volume.getChannel(this.settings.maskChannelIndex);
        // const maskMax = maskChannel.getHistogram().dataMax;
        let maskVal = 1.0;
        const maskAlpha = this.settings.maskAlpha;
        for (let iz = 0; iz < sz; ++iz) {
          for (let iy = 0; iy < sy; ++iy) {
            for (let ix = 0; ix < sx; ++ix) {
              // nonbinary masking
              // maskVal = maskChannel.getIntensity(ix,iy,iz) * maskAlpha / maskMax;

              // binary masking
              maskVal = maskChannel.getIntensity(ix, iy, iz) > 0 ? 1.0 : maskAlpha;

              data[i + ix * 4 + iy * 4 * sx + iz * 4 * sx * sy] *= maskVal;
            }
          }
        }
      }
    }
    // defaults to rgba and unsignedbytetype so dont need to supply format this time.
    this.volumeTexture.image.data.set(data);
    this.volumeTexture.needsUpdate = true;
  }

  updateLuts(channelColors: FuseChannel[], channelData: Channel[]): void {
    for (let i = 0; i < this.pathTracingUniforms.gNChannels.value; ++i) {
      const channel = this.viewChannels[i];
      const combinedLut = channelData[channel].combineLuts(channelColors[channel].rgbColor);

      this.pathTracingUniforms.gLutTexture.value.image.data.set(combinedLut, i * LUT_ARRAY_LENGTH);

      this.pathTracingUniforms.gIntensityMax.value.setComponent(
        i,
        this.volume.channels[channel].histogram.getMax() / 255.0
      );
      this.pathTracingUniforms.gIntensityMin.value.setComponent(
        i,
        this.volume.channels[channel].histogram.getMin() / 255.0
      );
    }
    this.pathTracingUniforms.gLutTexture.value.needsUpdate = true;

    this.resetProgress();
  }

  // image is a material interface that supports per-channel color, spec,
  // emissive, glossiness
  updateMaterial(channelColors: FuseChannel[], channelData: Channel[]): void {
    for (let c = 0; c < this.viewChannels.length; ++c) {
      const i = this.viewChannels[c];
      if (i > -1) {
        // diffuse color is actually blended into the LUT now.
        const combinedLut = channelData[i].combineLuts(channelColors[i].rgbColor);
        this.pathTracingUniforms.gLutTexture.value.image.data.set(combinedLut, c * LUT_ARRAY_LENGTH);
        this.pathTracingUniforms.gLutTexture.value.needsUpdate = true;
        this.pathTracingUniforms.gDiffuse.value[c] = new Vector3(1.0, 1.0, 1.0);

        this.pathTracingUniforms.gSpecular.value[c] = new Vector3()
          .fromArray(this.settings.specular[i])
          .multiplyScalar(1.0 / 255.0);
        this.pathTracingUniforms.gEmissive.value[c] = new Vector3()
          .fromArray(this.settings.emissive[i])
          .multiplyScalar(1.0 / 255.0);
        this.pathTracingUniforms.gGlossiness.value[c] = this.settings.glossiness[i];
      }
    }
    this.resetProgress();
  }

  updateShadingMethod(brdf: number): void {
    this.pathTracingUniforms.gShadingType.value = brdf;
    this.resetProgress();
  }

  updateShowLights(showlights: number): void {
    this.pathTracingUniforms.uShowLights.value = showlights;
    this.resetProgress();
  }

  updateExposure(e: number): void {
    // 1.0 causes division by zero.
    if (e > 0.99999) {
      e = 0.99999;
    }
    this.screenOutputMaterial.uniforms.gInvExposure.value = 1.0 / (1.0 - e) - 1.0;
    this.screenOutputDenoiseMaterial.uniforms.gInvExposure.value = 1.0 / (1.0 - e) - 1.0;
    this.resetProgress();
  }

  updateCamera(fov: number, focalDistance: number, apertureSize: number): void {
    this.pathTracingUniforms.gCamera.value.mApertureSize = apertureSize;
    this.pathTracingUniforms.gCamera.value.mFocalDistance = focalDistance;

    this.resetProgress();
  }

  updateLights(state: Light[]): void {
    // 0th light in state array is sphere light
    this.pathTracingUniforms.gLights.value[0].mColorTop = new Vector3().copy(state[0].mColorTop);
    this.pathTracingUniforms.gLights.value[0].mColorMiddle = new Vector3().copy(state[0].mColorMiddle);
    this.pathTracingUniforms.gLights.value[0].mColorBottom = new Vector3().copy(state[0].mColorBottom);

    // 1st light in state array is area light
    this.pathTracingUniforms.gLights.value[1].mColor = new Vector3().copy(state[1].mColor);
    this.pathTracingUniforms.gLights.value[1].mTheta = state[1].mTheta;
    this.pathTracingUniforms.gLights.value[1].mPhi = state[1].mPhi;
    this.pathTracingUniforms.gLights.value[1].mDistance = state[1].mDistance;
    this.pathTracingUniforms.gLights.value[1].mWidth = state[1].mWidth;
    this.pathTracingUniforms.gLights.value[1].mHeight = state[1].mHeight;

    this.updateLightsSecondary();

    this.resetProgress();
  }

  updateLightsSecondary(cameraMatrix?: Matrix4): void {
    const physicalSize = this.volume.normalizedPhysicalSize;
    const bbctr = new Vector3(physicalSize.x * 0.5, physicalSize.y * 0.5, physicalSize.z * 0.5);

    for (let i = 0; i < 2; ++i) {
      const lt = this.pathTracingUniforms.gLights.value[i];
      lt.update(bbctr, cameraMatrix);
    }
  }

  // 0..1 ranges as input
  updateClipRegion(xmin: number, xmax: number, ymin: number, ymax: number, zmin: number, zmax: number): void {
    this.settings.bounds = {
      bmin: new Vector3(xmin - 0.5, ymin - 0.5, zmin - 0.5),
      bmax: new Vector3(xmax - 0.5, ymax - 0.5, zmax - 0.5),
    };
    const physicalSize = this.volume.normalizedPhysicalSize;
    this.pathTracingUniforms.gClippedAaBbMin.value = new Vector3(
      xmin * physicalSize.x - 0.5 * physicalSize.x,
      ymin * physicalSize.y - 0.5 * physicalSize.y,
      zmin * physicalSize.z - 0.5 * physicalSize.z
    );
    this.pathTracingUniforms.gClippedAaBbMax.value = new Vector3(
      xmax * physicalSize.x - 0.5 * physicalSize.x,
      ymax * physicalSize.y - 0.5 * physicalSize.y,
      zmax * physicalSize.z - 0.5 * physicalSize.z
    );
    this.resetProgress();
  }

  public setZSlice(_slice: number): boolean {
    return true;
  }
}<|MERGE_RESOLUTION|>--- conflicted
+++ resolved
@@ -29,11 +29,7 @@
 } from "./constants/volumePTshader";
 import { LUT_ARRAY_LENGTH } from "./Histogram";
 import Volume from "./Volume";
-<<<<<<< HEAD
-import { Bounds, FuseChannel, isOrthographicCamera } from "./types";
-=======
 import { FUSE_DISABLED_RGB_COLOR, FuseChannel, isOrthographicCamera } from "./types";
->>>>>>> 96ce80ce
 import { ThreeJsPanel } from "./ThreeJsPanel";
 import { Light } from "./Light";
 import { VolumeRenderImpl } from "./VolumeRenderImpl";
@@ -547,15 +543,7 @@
     this.resetProgress();
   }
 
-<<<<<<< HEAD
-  updateChannelFusion(_settings: FuseChannel[]): void {
-    return;
-  }
-
-  updateActiveChannels(image: VolumeDrawable): void {
-=======
   updateActiveChannels(channelColors: FuseChannel[], channelData: Channel[]): void {
->>>>>>> 96ce80ce
     const ch = [-1, -1, -1, -1];
     let activeChannel = 0;
     const NC = this.volume.num_channels;
