import { DataTexture, RedFormat, UnsignedByteType, RGBAFormat, LinearFilter, NearestFilter } from "three";
import Histogram from "./Histogram";
import { LUT_ARRAY_LENGTH } from "./Histogram";

interface ChannelImageData {
  /** Returns the one-dimensional array containing the data in RGBA order, as integers in the range 0 to 255. */
  readonly data: Uint8ClampedArray;
  /** Returns the actual dimensions of the data in the ImageData object, in pixels. */
  readonly height: number;
  /** Returns the actual dimensions of the data in the ImageData object, in pixels. */
  readonly width: number;
}

// Data and processing for a single channel
export default class Channel {
  public loaded: boolean;
  public imgData: ChannelImageData;
  public volumeData: Uint8Array;
  public name: string;
  public histogram: Histogram;
  public lut: Uint8Array;
  public colorPalette: Uint8Array;
  public colorPaletteAlpha: number;
  public dims: [number, number, number];
  public dataTexture: DataTexture;
  public lutTexture: DataTexture;

  constructor(name: string) {
    this.loaded = false;
    this.imgData = { data: new Uint8ClampedArray(), width: 0, height: 0 };

    // on gpu
    this.dataTexture = new DataTexture(new Uint8Array(), 0, 0);
    this.lutTexture = new DataTexture(new Uint8Array(LUT_ARRAY_LENGTH), 256, 1, RGBAFormat, UnsignedByteType);
    this.lutTexture.minFilter = this.lutTexture.magFilter = LinearFilter;
    this.lutTexture.generateMipmaps = false;

    this.volumeData = new Uint8Array();
    this.name = name;
    this.histogram = new Histogram(new Uint8Array());
    this.dims = [0, 0, 0];

    // intensity remapping lookup table
    this.lut = new Uint8Array(LUT_ARRAY_LENGTH).fill(0);
    // per-intensity color labeling (disabled initially)
    this.colorPalette = new Uint8Array(LUT_ARRAY_LENGTH).fill(0);
    // store in 0..1 range. 1 means fully colorPalette, 0 means fully lut.
    this.colorPaletteAlpha = 0.0;
  }

  // rgbColor is [0..255, 0..255, 0..255]
  public combineLuts(rgbColor: [number, number, number] | number, out?: Uint8Array): Uint8Array {
    const ret = out ? out : new Uint8Array(LUT_ARRAY_LENGTH);
    if (!rgbColor) {
      return ret;
    }
    const rgb = [rgbColor[0] / 255.0, rgbColor[1] / 255.0, rgbColor[2] / 255.0];
    // colorPalette*alpha + rgb*lut*(1-alpha)
    // a tiny bit faster for the edge cases
    if (this.colorPaletteAlpha === 1.0) {
      ret.set(this.colorPalette);
    } else if (this.colorPaletteAlpha === 0.0) {
      ret.set(this.lut);
      for (let i = 0; i < LUT_ARRAY_LENGTH / 4; ++i) {
        ret[i * 4 + 0] *= rgb[0];
        ret[i * 4 + 1] *= rgb[1];
        ret[i * 4 + 2] *= rgb[2];
      }
    } else {
      for (let i = 0; i < LUT_ARRAY_LENGTH / 4; ++i) {
        ret[i * 4 + 0] =
          this.colorPalette[i * 4 + 0] * this.colorPaletteAlpha +
          this.lut[i * 4 + 0] * (1.0 - this.colorPaletteAlpha) * rgb[0];
        ret[i * 4 + 1] =
          this.colorPalette[i * 4 + 1] * this.colorPaletteAlpha +
          this.lut[i * 4 + 1] * (1.0 - this.colorPaletteAlpha) * rgb[1];
        ret[i * 4 + 2] =
          this.colorPalette[i * 4 + 2] * this.colorPaletteAlpha +
          this.lut[i * 4 + 2] * (1.0 - this.colorPaletteAlpha) * rgb[2];
        ret[i * 4 + 3] =
          this.colorPalette[i * 4 + 3] * this.colorPaletteAlpha + this.lut[i * 4 + 3] * (1.0 - this.colorPaletteAlpha);
      }
    }

    this.lutTexture.image.data.set(ret);
    this.lutTexture.needsUpdate = true;

    return ret;
  }

  public getHistogram(): Histogram {
    return this.histogram;
  }

  public getIntensity(x: number, y: number, z: number): number {
    return this.volumeData[x + y * this.dims[0] + z * (this.dims[0] * this.dims[1])];
  }

  // how to index into tiled texture atlas
  public getIntensityFromAtlas(x: number, y: number, z: number): number {
    const numXtiles = this.imgData.width / this.dims[0];
    const tilex = z % numXtiles;
    const tiley = Math.floor(z / numXtiles);
    const offset = tilex * this.dims[0] + x + (tiley * this.dims[1] + y) * this.imgData.width;
    return this.imgData.data[offset];
  }

<<<<<<< HEAD
  // give the channel fresh data and initialize from that data
  // data is formatted as a texture atlas where each tile is a z slice of the volume
  public setBits(bitsArray: Uint8Array, w: number, h: number): void {
    this.imgData = { data: new Uint8ClampedArray(bitsArray.buffer), width: w, height: h };
    if (this.dataTexture) {
      this.dataTexture.dispose();
    }
    this.dataTexture = new DataTexture(this.imgData.data, w, h);
=======
  private rebuildDataTexture(data: Uint8ClampedArray, w: number, h: number): void {
    if (this.dataTexture) {
      this.dataTexture.dispose();
    }
    this.dataTexture = new DataTexture(data, w, h);
>>>>>>> 7c1791e9
    this.dataTexture.format = RedFormat;
    this.dataTexture.type = UnsignedByteType;
    this.dataTexture.magFilter = NearestFilter;
    this.dataTexture.minFilter = NearestFilter;
    this.dataTexture.generateMipmaps = false;
    this.dataTexture.needsUpdate = true;
  }

  // give the channel fresh data and initialize from that data
  // data is formatted as a texture atlas where each tile is a z slice of the volume
  public setBits(bitsArray: Uint8Array, w: number, h: number): void {
    this.imgData = { data: new Uint8ClampedArray(bitsArray.buffer), width: w, height: h };

    this.rebuildDataTexture(this.imgData.data, w, h);

    this.loaded = true;
    this.histogram = new Histogram(bitsArray);

    this.lutGenerator_auto2();
  }

  // let's rearrange this.imgData.data into a 3d array.
  // it is assumed to be coming in as a flat Uint8Array of size x*y*z
  // with x*y*z layout (first row of first plane is the first data in the layout,
  // then second row of first plane, etc)
  public unpackVolumeFromAtlas(x: number, y: number, z: number): void {
    const volimgdata = this.imgData.data;

    this.dims = [x, y, z];
    this.volumeData = new Uint8Array(x * y * z);

    const numXtiles = this.imgData.width / x;
    const atlasrow = this.imgData.width;
    let tilex = 0,
      tiley = 0,
      tileoffset = 0,
      tilerowoffset = 0;
    for (let i = 0; i < z; ++i) {
      // tile offset
      tilex = i % numXtiles;
      tiley = Math.floor(i / numXtiles);
      tileoffset = tilex * x + tiley * y * atlasrow;
      for (let j = 0; j < y; ++j) {
        tilerowoffset = j * atlasrow;
        for (let k = 0; k < x; ++k) {
          this.volumeData[i * (x * y) + j * x + k] = volimgdata[tileoffset + tilerowoffset + k];
        }
      }
    }
  }

  // give the channel fresh volume data and initialize from that data
  public setFromVolumeData(bitsArray: Uint8Array, vx: number, vy: number, vz: number, ax: number, ay: number): void {
    this.dims = [vx, vy, vz];
    this.volumeData = bitsArray;
    this.packToAtlas(vx, vy, vz, ax, ay);
    this.loaded = true;
    this.histogram = new Histogram(this.volumeData);
    this.lutGenerator_auto2();
  }

  // given this.volumeData, let's unpack it into a flat textureatlas and fill up this.imgData.
  private packToAtlas(vx: number, vy: number, vz: number, ax: number, ay: number): void {
    // big assumptions:
    // atlassize is a perfect multiple of volumesize in both x and y
    // ax % vx == 0
    // ay % vy == 0
    // and num slices <= num possible slices in atlas.
    // (ax/vx) * (ay/vy) >= vz
    if (ax % vx !== 0 || ay % vy !== 0 || (ax / vx) * (ay / vy) < vz) {
      console.log("ERROR - atlas and volume dims are inconsistent");
      console.log(ax, ay, vx, vy, vz);
    }

    this.imgData = {
      width: ax,
      height: ay,
      data: new Uint8ClampedArray(ax * ay),
    };
    this.imgData.data.fill(0);

    // deposit slices one by one into the imgData.data from volData.
    const volimgdata = this.imgData.data;

    const x = vx,
      y = vy,
      z = vz;

    const numXtiles = this.imgData.width / x;
    const atlasrow = this.imgData.width;
    let tilex = 0,
      tiley = 0,
      tileoffset = 0,
      tilerowoffset = 0;
    for (let i = 0; i < z; ++i) {
      // tile offset
      tilex = i % numXtiles;
      tiley = Math.floor(i / numXtiles);
      tileoffset = tilex * x + tiley * y * atlasrow;
      for (let j = 0; j < y; ++j) {
        tilerowoffset = j * atlasrow;
        for (let k = 0; k < x; ++k) {
          volimgdata[tileoffset + tilerowoffset + k] = this.volumeData[i * (x * y) + j * x + k];
        }
      }
    }

<<<<<<< HEAD
    if (this.dataTexture) {
      this.dataTexture.dispose();
    }
    this.dataTexture = new DataTexture(this.imgData.data, ax, ay);
    this.dataTexture.format = RedFormat;
    this.dataTexture.type = UnsignedByteType;
    this.dataTexture.magFilter = NearestFilter;
    this.dataTexture.minFilter = NearestFilter;
    this.dataTexture.generateMipmaps = false;
    this.dataTexture.needsUpdate = true;
=======
    this.rebuildDataTexture(this.imgData.data, ax, ay);
>>>>>>> 7c1791e9
  }

  // lut should be an uint8array of 256*4 elements (256 rgba8 values)
  public setLut(lut: Uint8Array): void {
    this.lut = lut;
  }

  // palette should be an uint8array of 256*4 elements (256 rgba8 values)
  public setColorPalette(palette: Uint8Array): void {
    this.colorPalette = palette;
  }

  public setColorPaletteAlpha(alpha: number): void {
    this.colorPaletteAlpha = alpha;
  }

  /* eslint-disable @typescript-eslint/naming-convention */
  public lutGenerator_windowLevel(wnd: number, lvl: number): void {
    if (!this.loaded) {
      return;
    }
    const lut = this.histogram.lutGenerator_windowLevel(wnd, lvl);
    this.setLut(lut.lut);
  }

  public lutGenerator_fullRange(): void {
    if (!this.loaded) {
      return;
    }
    const lut = this.histogram.lutGenerator_fullRange();
    this.setLut(lut.lut);
  }

  public lutGenerator_dataRange(): void {
    if (!this.loaded) {
      return;
    }
    const lut = this.histogram.lutGenerator_dataRange();
    this.setLut(lut.lut);
  }

  public lutGenerator_bestFit(): void {
    if (!this.loaded) {
      return;
    }
    const lut = this.histogram.lutGenerator_bestFit();
    this.setLut(lut.lut);
  }

  // attempt to redo imagej's Auto
  public lutGenerator_auto2(): void {
    if (!this.loaded) {
      return;
    }
    const lut = this.histogram.lutGenerator_auto2();
    this.setLut(lut.lut);
  }

  public lutGenerator_auto(): void {
    if (!this.loaded) {
      return;
    }
    const lut = this.histogram.lutGenerator_auto();
    this.setLut(lut.lut);
  }

  public lutGenerator_equalize(): void {
    if (!this.loaded) {
      return;
    }
    const lut = this.histogram.lutGenerator_equalize();
    this.setLut(lut.lut);
  }

  public lutGenerator_percentiles(lo: number, hi: number): void {
    if (!this.loaded) {
      return;
    }
    const lut = this.histogram.lutGenerator_percentiles(lo, hi);
    this.setLut(lut.lut);
  }
  /* eslint-enable @typescript-eslint/naming-convention */
}<|MERGE_RESOLUTION|>--- conflicted
+++ resolved
@@ -105,22 +105,11 @@
     return this.imgData.data[offset];
   }
 
-<<<<<<< HEAD
-  // give the channel fresh data and initialize from that data
-  // data is formatted as a texture atlas where each tile is a z slice of the volume
-  public setBits(bitsArray: Uint8Array, w: number, h: number): void {
-    this.imgData = { data: new Uint8ClampedArray(bitsArray.buffer), width: w, height: h };
-    if (this.dataTexture) {
-      this.dataTexture.dispose();
-    }
-    this.dataTexture = new DataTexture(this.imgData.data, w, h);
-=======
   private rebuildDataTexture(data: Uint8ClampedArray, w: number, h: number): void {
     if (this.dataTexture) {
       this.dataTexture.dispose();
     }
     this.dataTexture = new DataTexture(data, w, h);
->>>>>>> 7c1791e9
     this.dataTexture.format = RedFormat;
     this.dataTexture.type = UnsignedByteType;
     this.dataTexture.magFilter = NearestFilter;
@@ -228,20 +217,7 @@
       }
     }
 
-<<<<<<< HEAD
-    if (this.dataTexture) {
-      this.dataTexture.dispose();
-    }
-    this.dataTexture = new DataTexture(this.imgData.data, ax, ay);
-    this.dataTexture.format = RedFormat;
-    this.dataTexture.type = UnsignedByteType;
-    this.dataTexture.magFilter = NearestFilter;
-    this.dataTexture.minFilter = NearestFilter;
-    this.dataTexture.generateMipmaps = false;
-    this.dataTexture.needsUpdate = true;
-=======
     this.rebuildDataTexture(this.imgData.data, ax, ay);
->>>>>>> 7c1791e9
   }
 
   // lut should be an uint8array of 256*4 elements (256 rgba8 values)
