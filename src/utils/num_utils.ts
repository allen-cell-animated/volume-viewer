<<<<<<< HEAD
import { parseTimeUnit, TimeUnit } from "../constants/time.js";
=======
import { Axis } from "../VolumeRenderSettings.js";
>>>>>>> 65acbf73

export const DEFAULT_SIG_FIGS = 5;

const SECONDS_IN_MS = 1000;
const MINUTES_IN_MS = SECONDS_IN_MS * 60;
const HOURS_IN_MS = MINUTES_IN_MS * 60;
const DAYS_IN_MS = HOURS_IN_MS * 24;

// Adapted from https://gist.github.com/ArneS/2ecfbe4a9d7072ac56c0.
function digitToUnicodeSupercript(n: number): string {
  const subst = [0x2070, 185, 178, 179, 0x2074, 0x2075, 0x2076, 0x2077, 0x2078, 0x2079];
  return String.fromCharCode(subst[n]);
}

/**
 * Converts a number to scientific notation with the specified number of significant
 * figures, handling negative numbers and rounding.
 * @param input The number to convert.
 * @param significantFigures the number of signficant figures/digits. Must be >= 1.
 * @returns a string, formatted as a number in scientific notation.
 * @example
 * ```
 * numberToSciNotation(1, 3) // "1.00×10⁰"
 * numberToSciNotation(0.99, 2) // "9.9×10⁻¹"
 * numberToSciNotation(0.999, 2) // "1.0×10⁰"
 * numberToSciNotation(-0.05, 1) // "-5×10⁻²"
 * numberToSciNotation(1400, 3) // "1.40×10³"
 * ```
 */
function numberToSciNotation(input: number, sigFigs = DEFAULT_SIG_FIGS): string {
  const nativeExpForm = input.toExponential(sigFigs - 1);
  const [significand, exponent] = nativeExpForm.split("e");
  const expSign = exponent[0] === "-" ? "⁻" : "";
  const expDigits = exponent.slice(1).split("");
  const expSuperscript = expDigits.map((digit) => digitToUnicodeSupercript(Number(digit))).join("");
  return `${significand}×10${expSign}${expSuperscript}`;
}

/**
 * Returns a string-encoded number rounded to a specified decimal precision, without ever formatting in scientific
 * notation like `Number.toPrecision` might do.
 */
function toSigFigs(value: number, sigFigs: number): string {
  const exponent = Math.floor(Math.log10(Math.abs(value)));
  return value.toFixed(Math.max(sigFigs - exponent - 1, 0));
}

/** Trims trailing instances of `char` off the end of `str`. */
// This is not technically a number utility, but it's useful to `formatNumber` below.
function trimTrailing(str: string, char: string): string {
  let i = str.length - 1;
  while (str[i] === char) {
    i--;
  }
  return str.slice(0, i + 1);
}

/**
 * Formats numbers for display as a string with a (hopefully) limited length.
 *
 * - If the number is an integer with 4 or fewer digits, it is returned as a string.
 * - If the number is a decimal, it is rounded to `sigFigs` significant figures. (default 5)
 * - If the number's absolute value is over 10,000 or less than 0.01, it is formatted in scientific notation to
 *   `sciSigFigs` significant figures. (Default `sigFigs - 2`, so 3 if neither are specified. The `- 2` leaves space
 *   for the exponential part. Remember: the purpose of this function is keeping number strings *consistently* short!)
 */
export function formatNumber(value: number, sigFigs = DEFAULT_SIG_FIGS, sciSigFigs = sigFigs - 2): string {
  const valueAbs = Math.abs(value);

  if (Number.isInteger(value)) {
    // Format integers with 5+ digits in scientific notation
    if (valueAbs >= 10_000) {
      return numberToSciNotation(value, sciSigFigs);
    }
    // Just stringify other integers
    return value.toString();
  } else {
    const numStr = toSigFigs(value, sigFigs);
    const numRounded = Math.abs(Number(numStr));
    if (numRounded >= 10_000 || numRounded < 0.01) {
      return numberToSciNotation(value, sciSigFigs);
    }
    const trimmed = trimTrailing(numStr, "0");
    return trimmed.endsWith(".") ? trimmed.slice(0, -1) : trimmed;
  }
}

<<<<<<< HEAD
const timeUnitEnumToMilliseconds = {
  [TimeUnit.MILLISECOND]: 1,
  [TimeUnit.SECOND]: SECONDS_IN_MS,
  [TimeUnit.MINUTE]: MINUTES_IN_MS,
  [TimeUnit.HOUR]: HOURS_IN_MS,
  [TimeUnit.DAY]: DAYS_IN_MS,
};

export function timeToMilliseconds(time: number, unit: TimeUnit): number {
  const timeUnitMultiplier = timeUnitEnumToMilliseconds[unit];
  if (timeUnitMultiplier === undefined) {
    throw new Error("Unrecognized time unit");
  }
  return time * timeUnitMultiplier;
}

/**
 * Pads the `value` with zeroes to the specified `length` if `shouldPad` is true
 * and returns the resulting string. Otherwise, returns the string representation of `value`.
 */
function padConditionally(value: number, length: number, shouldPad: boolean): string {
  return shouldPad ? value.toString().padStart(length, "0") : value.toString();
}

function formatTimestamp(
  timeMs: number,
  options: {
    useMs: boolean;
    useSec: boolean;
    useMin: boolean;
    useHours: boolean;
    useDays: boolean;
  }
): { timestamp: string; units: string } {
  const { useMs, useSec, useMin, useHours, useDays } = options;
  const digits: string[] = [];
  const units: string[] = [];

  if (useDays) {
    const days = Math.floor(timeMs / DAYS_IN_MS);
    digits.push(days.toString());
    units.push("d");
  }
  if (useHours) {
    const hours = Math.floor((timeMs % DAYS_IN_MS) / HOURS_IN_MS);
    // If the previous unit is included, pad the hours to 2 digits so the
    // timestamp is consistent.
    digits.push(padConditionally(hours, 2, useDays));
    units.push("h");
  }
  if (useMin) {
    const minutes = Math.floor((timeMs % HOURS_IN_MS) / MINUTES_IN_MS);
    digits.push(padConditionally(minutes, 2, useHours));
    units.push("m");
  }
  if (useSec) {
    const seconds = Math.floor((timeMs % MINUTES_IN_MS) / SECONDS_IN_MS);
    let secondString = padConditionally(seconds, 2, useMin);
    units.push("s");
    // If using milliseconds, add as a decimal to the seconds string.
    if (useMs) {
      const milliseconds = Math.floor(timeMs % SECONDS_IN_MS);
      secondString += "." + milliseconds.toString().padStart(3, "0");
      // Do not add milliseconds to unit label, since they'll be shown as
      // part of the seconds string.
    }
    digits.push(secondString);
  } else if (useMs) {
    const milliseconds = Math.floor(timeMs % SECONDS_IN_MS);
    digits.push(milliseconds.toString());
    units.push("ms");
  }
  return { timestamp: digits.join(":"), units: units.join(":") };
}

/**
 * Gets a timestamp formatted as `{time} / {total} {unit}`. If `unit` is a recognized
 * time unit, the timestamp will be formatted as a `d:hh:mm:ss.ms` string.
 *
 * @param time Current time, in specified units.
 * @param total Total time, in specified units.
 * @param unit The unit of time.
 * @returns A formatted timestamp string.
 * - If `unit` is not recognized, the timestamp will be formatted as `{time} / {total} {unit}`,
 * where `time` and `total` are formatted with significant digits as needed.
 * - If `unit` is recognized, the timestamp will be formatted as `d:hh:mm:ss.ms`, specifying
 * the most significant unit based on the total time, and the least significant unit with
 * `unit`. See `parseTimeUnit()` for recognized time units.
 */
export function getTimestamp(time: number, total: number, unit: string): string {
  const timeUnit = parseTimeUnit(unit);

  if (timeUnit === undefined) {
    return `${formatNumber(time)} / ${formatNumber(total)} ${unit}`;
  }

  const timeMs = timeToMilliseconds(time, timeUnit);
  const totalMs = timeToMilliseconds(total, timeUnit);

  // Toggle each unit based on the total time and the provided timeUnit.
  // Exploit an enum property where TimeUnit.Milliseconds < TimeUnit.Second < TimeUnit.Minute ... etc.
  const options = {
    useMs: timeUnit == TimeUnit.MILLISECOND,
    useSec: timeUnit == TimeUnit.SECOND || (timeUnit <= TimeUnit.SECOND && totalMs >= SECONDS_IN_MS),
    useMin: timeUnit == TimeUnit.MINUTE || (timeUnit <= TimeUnit.MINUTE && totalMs >= MINUTES_IN_MS),
    useHours: timeUnit == TimeUnit.HOUR || (timeUnit <= TimeUnit.HOUR && totalMs >= HOURS_IN_MS),
    useDays: timeUnit == TimeUnit.DAY || (timeUnit <= TimeUnit.DAY && totalMs >= DAYS_IN_MS),
  };

  const { timestamp, units } = formatTimestamp(timeMs, options);
  const { timestamp: totalTimestamp } = formatTimestamp(totalMs, options);

  return `${timestamp} / ${totalTimestamp} ${units}`;
=======
/**
 * Constrains the `src` vector relative to the `target` so it only has freedom along the
 * specified `axis`. Does nothing if `axis = Axis.NONE`.
 *
 * @example
 * ```
 *   const src = [1, 2, 3];
 *   const target = [4, 5, 6];
 *   const constrained = constrainToAxis(src, target, Axis.X);
 *   console.log(constrained); // [1, 5, 6]
 * ```
 */
export function constrainToAxis(
  src: [number, number, number],
  target: [number, number, number],
  axis: Axis
): [number, number, number] {
  switch (axis) {
    case Axis.X:
      return [src[0], target[1], target[2]];
    case Axis.Y:
      return [target[0], src[1], target[2]];
    case Axis.Z:
      return [target[0], target[1], src[2]];
    default:
      return [...src];
  }
>>>>>>> 65acbf73
}<|MERGE_RESOLUTION|>--- conflicted
+++ resolved
@@ -1,8 +1,5 @@
-<<<<<<< HEAD
 import { parseTimeUnit, TimeUnit } from "../constants/time.js";
-=======
 import { Axis } from "../VolumeRenderSettings.js";
->>>>>>> 65acbf73
 
 export const DEFAULT_SIG_FIGS = 5;
 
@@ -90,7 +87,6 @@
   }
 }
 
-<<<<<<< HEAD
 const timeUnitEnumToMilliseconds = {
   [TimeUnit.MILLISECOND]: 1,
   [TimeUnit.SECOND]: SECONDS_IN_MS,
@@ -204,7 +200,8 @@
   const { timestamp: totalTimestamp } = formatTimestamp(totalMs, options);
 
   return `${timestamp} / ${totalTimestamp} ${units}`;
-=======
+}
+
 /**
  * Constrains the `src` vector relative to the `target` so it only has freedom along the
  * specified `axis`. Does nothing if `axis = Axis.NONE`.
@@ -232,5 +229,4 @@
     default:
       return [...src];
   }
->>>>>>> 65acbf73
 }