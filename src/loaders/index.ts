import { ThreadableVolumeLoader } from "./IVolumeLoader";

import { OMEZarrLoader, ZarrLoaderFetchOptions } from "./OmeZarrLoader";
import { JsonImageInfoLoader } from "./JsonImageInfoLoader";
import { TiffLoader } from "./TiffLoader";
import VolumeCache from "../VolumeCache";
import SubscribableRequestQueue from "../utils/SubscribableRequestQueue";

export const enum VolumeFileFormat {
  ZARR = "zarr",
  JSON = "json",
  TIFF = "tiff",
}

export type CreateLoaderOptions = {
  fileType?: VolumeFileFormat;
  cache?: VolumeCache;
  queue?: SubscribableRequestQueue;
  scene?: number;
  fetchOptions?: ZarrLoaderFetchOptions;
};

export function pathToFileType(path: string): VolumeFileFormat {
  if (path.endsWith(".json")) {
    return VolumeFileFormat.JSON;
  } else if (path.endsWith(".tif") || path.endsWith(".tiff")) {
    return VolumeFileFormat.TIFF;
  }
  return VolumeFileFormat.ZARR;
}

export async function createVolumeLoader(
  path: string | string[],
  options?: CreateLoaderOptions
): Promise<ThreadableVolumeLoader> {
  const pathString = Array.isArray(path) ? path[0] : path;
  const fileType = options?.fileType || pathToFileType(pathString);

  switch (fileType) {
    case VolumeFileFormat.ZARR:
<<<<<<< HEAD
      return await OMEZarrLoader.createLoader(pathString, options?.scene, options?.cache, options?.concurrencyLimit);
=======
      return await OMEZarrLoader.createLoader(
        pathString,
        options.scene,
        options.cache,
        options.queue,
        options.fetchOptions
      );
>>>>>>> 3aa3fa2a
    case VolumeFileFormat.JSON:
      return new JsonImageInfoLoader(path, options?.cache);
    case VolumeFileFormat.TIFF:
      return new TiffLoader(pathString);
<<<<<<< HEAD
=======
    default:
      if (pathString.endsWith(".json")) {
        return new JsonImageInfoLoader(path, options?.cache);
      } else if (pathString.endsWith(".tif") || pathString.endsWith(".tiff")) {
        return new TiffLoader(pathString);
      } else {
        return await OMEZarrLoader.createLoader(
          pathString,
          options?.scene,
          options?.cache,
          options?.queue,
          options?.fetchOptions
        );
      }
>>>>>>> 3aa3fa2a
  }
}<|MERGE_RESOLUTION|>--- conflicted
+++ resolved
@@ -38,37 +38,16 @@
 
   switch (fileType) {
     case VolumeFileFormat.ZARR:
-<<<<<<< HEAD
-      return await OMEZarrLoader.createLoader(pathString, options?.scene, options?.cache, options?.concurrencyLimit);
-=======
       return await OMEZarrLoader.createLoader(
         pathString,
-        options.scene,
-        options.cache,
-        options.queue,
-        options.fetchOptions
+        options?.scene,
+        options?.cache,
+        options?.queue,
+        options?.fetchOptions
       );
->>>>>>> 3aa3fa2a
     case VolumeFileFormat.JSON:
       return new JsonImageInfoLoader(path, options?.cache);
     case VolumeFileFormat.TIFF:
       return new TiffLoader(pathString);
-<<<<<<< HEAD
-=======
-    default:
-      if (pathString.endsWith(".json")) {
-        return new JsonImageInfoLoader(path, options?.cache);
-      } else if (pathString.endsWith(".tif") || pathString.endsWith(".tiff")) {
-        return new TiffLoader(pathString);
-      } else {
-        return await OMEZarrLoader.createLoader(
-          pathString,
-          options?.scene,
-          options?.cache,
-          options?.queue,
-          options?.fetchOptions
-        );
-      }
->>>>>>> 3aa3fa2a
   }
 }