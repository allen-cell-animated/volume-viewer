--- conflicted
+++ resolved
@@ -5,15 +5,7 @@
 import VolumeCache from "../VolumeCache.js";
 import SubscribableRequestQueue from "../utils/SubscribableRequestQueue.js";
 
-<<<<<<< HEAD
-import { OMEZarrLoader } from "./OmeZarrLoader";
-import { JsonImageInfoLoader } from "./JsonImageInfoLoader";
-import { RawArrayLoader, RawArrayData, RawArrayInfo } from "./RawArrayLoader";
-import { TiffLoader } from "./TiffLoader";
-import VolumeCache from "../VolumeCache";
-=======
 export { PrefetchDirection } from "./zarr_utils/types.js";
->>>>>>> 0e7fbcf0
 
 export const enum VolumeFileFormat {
   ZARR = "zarr",
@@ -28,14 +20,7 @@
   cache?: VolumeCache;
   queue?: SubscribableRequestQueue;
   scene?: number;
-<<<<<<< HEAD
-  concurrencyLimit?: number;
-  // optional raw image data for VolumeFileFormat.DATA
-  imageData?: RawArrayData;
-  imageDataInfo?: RawArrayInfo;
-=======
   fetchOptions?: ZarrLoaderFetchOptions;
->>>>>>> 0e7fbcf0
 };
 
 export function pathToFileType(path: string): VolumeFileFormat {
@@ -67,7 +52,6 @@
       return new JsonImageInfoLoader(path, options?.cache);
     case VolumeFileFormat.TIFF:
       return new TiffLoader(pathString);
-<<<<<<< HEAD
     case VolumeFileFormat.DATA:
       if (!options?.imageData || !options?.imageDataInfo) {
         throw new Error("Must provide imageData and imageDataInfo for RawArrayLoader");
@@ -81,7 +65,5 @@
       } else {
         return await OMEZarrLoader.createLoader(pathString, options?.scene, options?.cache, options?.concurrencyLimit);
       }
-=======
->>>>>>> 0e7fbcf0
   }
 }