import { Box3, Vector3 } from "three";

import * as zarr from "@zarrita/core";
import { get as zarrGet, slice, Slice } from "@zarrita/indexing";
import { AbsolutePath } from "@zarrita/storage";
// Importing `FetchStore` from its home subpackage (@zarrita/storage) causes errors.
// Getting it from the top-level package means we don't get its type. This is also a bug, but it's more acceptable.
import { FetchStore } from "zarrita";

import { ImageInfo } from "../Volume.js";
import VolumeCache from "../VolumeCache.js";
import SubscribableRequestQueue from "../utils/SubscribableRequestQueue.js";
import {
  ThreadableVolumeLoader,
  LoadSpec,
  type RawChannelDataCallback,
  VolumeDims,
  type LoadedVolumeInfo,
} from "./IVolumeLoader.js";
import {
  composeSubregion,
  computePackedAtlasDims,
  convertSubregionToPixels,
  pickLevelToLoad,
  unitNameToSymbol,
} from "./VolumeLoaderUtils.js";
import ChunkPrefetchIterator from "./zarr_utils/ChunkPrefetchIterator.js";
import WrappedStore from "./zarr_utils/WrappedStore.js";
<<<<<<< HEAD
import { getDimensionCount, getScale, orderByDimension, orderByTCZYX, remapAxesToTCZYX } from "./zarr_utils/utils.js";
=======
import {
  getDimensionCount,
  getScale,
  matchSourceScaleLevels,
  orderByDimension,
  orderByTCZYX,
  pickLevelToLoad,
  remapAxesToTCZYX,
} from "./zarr_utils/utils.js";
>>>>>>> 3dd8923b
import type {
  OMEZarrMetadata,
  SubscriberId,
  TCZYX,
  PrefetchDirection,
  ZarrSource,
  NumericZarrArray,
} from "./zarr_utils/types.js";

const CHUNK_REQUEST_CANCEL_REASON = "chunk request cancelled";

function convertChannel(channelData: zarr.TypedArray<zarr.NumberDataType>): Uint8Array {
  if (channelData instanceof Uint8Array) {
    return channelData as Uint8Array;
  }

  const u8 = new Uint8Array(channelData.length);

  // get min and max
  let min = channelData[0];
  let max = channelData[0];
  for (let i = 0; i < channelData.length; i++) {
    const val = channelData[i];
    if (val < min) {
      min = val;
    }
    if (val > max) {
      max = val;
    }
  }

  // normalize and convert to u8
  const range = max - min;
  for (let i = 0; i < channelData.length; i++) {
    u8[i] = ((channelData[i] - min) / range) * 255;
  }

  return u8;
}

export type ZarrLoaderFetchOptions = {
  /** The max. number of requests the loader can issue at a time. Ignored if the constructor also receives a queue. */
  concurrencyLimit?: number;
  /**
   * The max. number of *prefetch* requests the loader can issue at a time. Set lower than `concurrencyLimit` to ensure
   * that prefetching leaves room in the queue for actual loads. Ignored if the constructor also receives a queue.
   */
  prefetchConcurrencyLimit?: number;
  /**
   * The max. number of chunks to prefetch outward in either direction. E.g. if a load requests chunks with z coords 3
   * and 4 and `maxPrefetchDistance` in z is 2, the loader will prefetch similar chunks with z coords 1, 2, 5, and 6
   * (or until it hits `maxPrefetchChunks`). Ordered TZYX.
   */
  maxPrefetchDistance: [number, number, number, number];
  /** The max. number of total chunks that can be prefetched after any load. */
  maxPrefetchChunks: number;
  /** The initial directions to prioritize when prefetching */
  priorityDirections?: PrefetchDirection[];
};

type ZarrChunkFetchInfo = {
  sourceIdx: number;
  key: string;
};

const DEFAULT_FETCH_OPTIONS = {
  maxPrefetchDistance: [5, 5, 5, 5] as [number, number, number, number],
  maxPrefetchChunks: 30,
};

class OMEZarrLoader extends ThreadableVolumeLoader {
  /** The ID of the subscriber responsible for "actual loads" (non-prefetch requests) */
  private loadSubscriber: SubscriberId | undefined;
  /** The ID of the subscriber responsible for prefetches, so that requests can be cancelled and reissued */
  private prefetchSubscriber: SubscriberId | undefined;

  // TODO: this property should definitely be owned by `Volume` if this loader is ever used by multiple volumes.
  //   This may cause errors or incorrect results otherwise!
  private maxExtent?: Box3;

  private syncChannels = false;

  private constructor(
    /**
     * Array of records, each containing the objects and metadata we need to load from one source of multiscale zarr
     * data. See documentation on `ZarrSource` for more.
     */
    private sources: ZarrSource[],
    /** Handle to a `SubscribableRequestQueue` for smart concurrency management and request cancelling/reissuing. */
    private requestQueue: SubscribableRequestQueue,
    /** Options to configure (pre)fetching behavior. */
    private fetchOptions: ZarrLoaderFetchOptions = DEFAULT_FETCH_OPTIONS,
    /** Direction(s) to prioritize when prefetching. Stored separate from `fetchOptions` since it may be mutated. */
    private priorityDirections: PrefetchDirection[] = []
  ) {
    super();
  }

  /**
   * Creates a new `OMEZarrLoader`.
   *
   * @param urls The URL(s) of the OME-Zarr data to load. If `urls` is an array, the loader will attempt to find scale
   *  levels with exactly the same size in every source. If matching level(s) are available, the loader will produce a
   *  volume containing all channels from every provided zarr in the order they appear in `urls`. If no matching sets
   *  of scale levels are available, creation fails.
   * @param scenes The scene(s) to load from each URL. If `urls` is an array, `scenes` may either be an array of values
   *  corresponding to each URL, or a single value to apply to all URLs. Default 0.
   * @param cache A cache to use for storing fetched data. If not provided, a new cache will be created.
   * @param queue A queue to use for managing requests. If not provided, a new queue will be created.
   * @param fetchOptions Options to configure (pre)fetching behavior.
   */
  static async createLoader(
    urls: string | string[],
    scenes: number | number[] = 0,
    cache?: VolumeCache,
    queue?: SubscribableRequestQueue,
    fetchOptions?: ZarrLoaderFetchOptions
  ): Promise<OMEZarrLoader> {
    // Setup queue and store, get basic metadata
    if (!queue) {
      queue = new SubscribableRequestQueue(fetchOptions?.concurrencyLimit, fetchOptions?.prefetchConcurrencyLimit);
    }
    const urlsArr = Array.isArray(urls) ? urls : [urls];
    const scenesArr = Array.isArray(scenes) ? scenes : [scenes];

    // Create one `ZarrSource` per URL
    const sourceProms = urlsArr.map(async (url, i) => {
      const store = new WrappedStore<RequestInit>(new FetchStore(url), cache, queue);
      const root = zarr.root(store);
      const group = await zarr.open(root, { kind: "group" });
      const { multiscales, omero } = group.attrs as OMEZarrMetadata;

      // Pick scene (multiscale)
      let scene = scenesArr[Math.min(i, scenesArr.length - 1)];
      if (scene > multiscales.length) {
        console.warn(`WARNING: OMEZarrLoader: scene ${scene} is invalid. Using scene 0.`);
        scene = 0;
      }
      const multiscaleMetadata = multiscales[scene];

      // Open all scale levels of multiscale
      const lvlProms = multiscaleMetadata.datasets.map(({ path }) => zarr.open(root.resolve(path), { kind: "array" }));
      const scaleLevels = (await Promise.all(lvlProms)) as NumericZarrArray[];
      const axesTCZYX = remapAxesToTCZYX(multiscaleMetadata.axes);

      return {
        scaleLevels,
        multiscaleMetadata,
        omeroMetadata: omero,
        axesTCZYX,
        channelOffset: 0,
      } as ZarrSource;
    });
    const sources = await Promise.all(sourceProms);

    // Set `channelOffset`s so we can match channel indices to sources
    let channelCount = 0;
    for (const s of sources) {
      s.channelOffset = channelCount;
      channelCount += s.omeroMetadata.channels.length;
    }
    // Ensure the sizes of all sources' scale levels are matched up. See this function's docs for more.
    matchSourceScaleLevels(sources);
    // TODO: if `matchSourceScaleLevels` returned successfully, every one of these sources' `multiscaleMetadata` is the
    // same in every field we care about, so we only ever use the first source's `multiscaleMetadata` after this point.
    // Should we only store one `OMEMultiscale` record total, rather than one per source?
    const priorityDirs = fetchOptions?.priorityDirections ? fetchOptions.priorityDirections.slice() : undefined;
    return new OMEZarrLoader(sources, queue, fetchOptions, priorityDirs);
  }

  private getUnitSymbols(): [string, string] {
    const source = this.sources[0];
    // Assume all spatial axes in all sources have the same units - we have no means of storing per-axis unit symbols
    const xi = source.axesTCZYX[4];
    const spaceUnitName = source.multiscaleMetadata.axes[xi].unit;
    const spaceUnitSymbol = unitNameToSymbol(spaceUnitName) || spaceUnitName || "";

    const ti = source.axesTCZYX[0];
    const timeUnitName = ti > -1 ? source.multiscaleMetadata.axes[ti].unit : undefined;
    const timeUnitSymbol = unitNameToSymbol(timeUnitName) || timeUnitName || "";

    return [spaceUnitSymbol, timeUnitSymbol];
  }

  private getLevelShapesZYX(): [number, number, number][] {
    const source = this.sources[0];
    const [z, y, x] = source.axesTCZYX.slice(-3);
    return source.scaleLevels.map(({ shape }) => [z === -1 ? 1 : shape[z], shape[y], shape[x]]);
  }

  private getScale(level: number): TCZYX<number> {
    return getScale(this.sources[0].multiscaleMetadata.datasets[level], this.sources[0].axesTCZYX);
  }

  private orderByDimension<T>(valsTCZYX: TCZYX<T>, sourceIdx = 0): T[] {
    return orderByDimension(valsTCZYX, this.sources[sourceIdx].axesTCZYX);
  }

  private orderByTCZYX<T>(valsDimension: T[], defaultValue: T, sourceIdx = 0): TCZYX<T> {
    return orderByTCZYX(valsDimension, this.sources[sourceIdx].axesTCZYX, defaultValue);
  }

  /**
   * Converts a volume channel index to the index of its zarr source and its channel index within that zarr.
   * e.g., if the loader has 2 sources, the first with 3 channels and the second with 2, then `matchChannelToSource(4)`
   * returns `[1, 1]` (the second channel of the second source).
   */
  private matchChannelToSource(absoluteChannelIndex: number): { sourceIndex: number; channelIndexInSource: number } {
    const lastSrcIdx = this.sources.length - 1;
    const lastSrc = this.sources[lastSrcIdx];
    const lastSrcNumChannels = lastSrc.scaleLevels[0].shape[lastSrc.axesTCZYX[1]];

    if (absoluteChannelIndex > lastSrc.channelOffset + lastSrcNumChannels) {
      throw new Error("Channel index out of range");
    }

    const firstGreaterIdx = this.sources.findIndex((src) => src.channelOffset > absoluteChannelIndex);
    const sourceIndex = firstGreaterIdx === -1 ? lastSrcIdx : firstGreaterIdx - 1;
    const channelIndexInSource = absoluteChannelIndex - this.sources[sourceIndex].channelOffset;
    return { sourceIndex, channelIndexInSource };
  }

  /**
   * Change which directions to prioritize when prefetching. All chunks will be prefetched in these directions before
   * any chunks are prefetched in any other directions.
   */
  setPrefetchPriority(directions: PrefetchDirection[]): void {
    this.priorityDirections = directions;
  }

  syncMultichannelLoading(sync: boolean): void {
    this.syncChannels = sync;
  }

  loadDims(loadSpec: LoadSpec): Promise<VolumeDims[]> {
    const [spaceUnit, timeUnit] = this.getUnitSymbols();
    // Compute subregion size so we can factor that in
    const maxExtent = this.maxExtent ?? new Box3(new Vector3(0, 0, 0), new Vector3(1, 1, 1));
    const subregion = composeSubregion(loadSpec.subregion, maxExtent);
    const regionSize = subregion.getSize(new Vector3());
    const regionArr = [1, 1, regionSize.z, regionSize.y, regionSize.x];

    const result = this.sources[0].scaleLevels.map((level, i) => {
      const scale = this.getScale(i);
      const dims = new VolumeDims();

      dims.spaceUnit = spaceUnit;
      dims.timeUnit = timeUnit;
      dims.shape = this.orderByTCZYX(level.shape, 1).map((val, idx) => Math.max(Math.ceil(val * regionArr[idx]), 1));
      dims.spacing = this.orderByTCZYX(scale, 1);

      return dims;
    });

    return Promise.resolve(result);
  }

  createImageInfo(loadSpec: LoadSpec): Promise<LoadedVolumeInfo> {
    // We ensured most info (dims, chunks, etc.) matched between sources earlier, so we can just use the first source.
    const source0 = this.sources[0];
    const [t, , z, y, x] = source0.axesTCZYX;
    const hasT = t > -1;
    const hasZ = z > -1;

    const shape0 = source0.scaleLevels[0].shape;
    const levelToLoad = pickLevelToLoad(loadSpec, this.getLevelShapesZYX());
    const shapeLv = source0.scaleLevels[levelToLoad].shape;

    const [spatialUnit, timeUnit] = this.getUnitSymbols();

    // Now we care about other sources: # of channels is the `channelOffset` of the last source plus its # of channels
    const sourceLast = this.sources[this.sources.length - 1];
    const cLast = sourceLast.axesTCZYX[1];
    const lastHasC = cLast > -1;
    const numChannels = sourceLast.channelOffset + (lastHasC ? sourceLast.scaleLevels[levelToLoad].shape[cLast] : 1);
    const times = hasT ? shapeLv[t] : 1;

    if (!this.maxExtent) {
      this.maxExtent = loadSpec.subregion.clone();
    }
    const pxDims0 = convertSubregionToPixels(
      loadSpec.subregion,
      new Vector3(shape0[x], shape0[y], hasZ ? shape0[z] : 1)
    );
    const pxSize0 = pxDims0.getSize(new Vector3());
    const pxDimsLv = convertSubregionToPixels(
      loadSpec.subregion,
      new Vector3(shapeLv[x], shapeLv[y], hasZ ? shapeLv[z] : 1)
    );
    const pxSizeLv = pxDimsLv.getSize(new Vector3());

    const atlasTileDims = computePackedAtlasDims(pxSizeLv.z, pxSizeLv.x, pxSizeLv.y);

    // Channel names is the other place where we have to check every source
    // Track which channel names we've seen so far, so that we can rename them to avoid name collisions
    const channelNamesMap = new Map<string, number>();
    const channelNames = this.sources.flatMap((src) =>
      src.omeroMetadata.channels.map((ch) => {
        const numMatchingChannels = channelNamesMap.get(ch.label);

        if (numMatchingChannels !== undefined) {
          // If e.g. we've seen channel "Membrane" once before, rename this one to "Membrane (1)"
          channelNamesMap.set(ch.label, numMatchingChannels + 1);
          return `${ch.label} (${numMatchingChannels})`;
        } else {
          channelNamesMap.set(ch.label, 1);
          return ch.label;
        }
      })
    );

    const scale5d = this.getScale(levelToLoad);
    const timeScale = hasT ? scale5d[t] : 1;

    const imgdata: ImageInfo = {
      name: source0.omeroMetadata.name,

      originalSize: pxSize0,
      atlasTileDims,
      volumeSize: pxSizeLv,
      subregionSize: pxSizeLv.clone(),
      subregionOffset: new Vector3(0, 0, 0),
      physicalPixelSize: new Vector3(scale5d[x], scale5d[y], hasZ ? scale5d[z] : Math.min(scale5d[x], scale5d[y])),
      spatialUnit,

      numChannels,
      channelNames,
      times,
      timeScale,
      timeUnit,
      numMultiscaleLevels: source0.scaleLevels.length,
      multiscaleLevel: levelToLoad,

      transform: {
        translation: new Vector3(0, 0, 0),
        rotation: new Vector3(0, 0, 0),
      },
    };

    // The `LoadSpec` passed in at this stage should represent the subset which this loader loads, not that
    // which the volume contains. The volume contains the full extent of the subset recognized by this loader.
    const fullExtentLoadSpec: LoadSpec = {
      ...loadSpec,
      subregion: new Box3(new Vector3(0, 0, 0), new Vector3(1, 1, 1)),
    };

    return Promise.resolve({ imageInfo: imgdata, loadSpec: fullExtentLoadSpec });
  }

  private async prefetchChunk(
    scaleLevel: NumericZarrArray,
    coords: TCZYX<number>,
    subscriber: SubscriberId
  ): Promise<void> {
    const { store, path } = scaleLevel;
    const separator = path.endsWith("/") ? "" : "/";
    const key = path + separator + this.orderByDimension(coords).join("/");
    try {
      // Calling `get` and doing nothing with the result still triggers a cache check, fetch, and insertion
      await store.get(key as AbsolutePath, { subscriber, isPrefetch: true });
    } catch (e) {
      if (e !== CHUNK_REQUEST_CANCEL_REASON) {
        throw e;
      }
    }
  }

  /** Reads a list of chunk keys requested by a `loadVolumeData` call and sets up appropriate prefetch requests. */
  private beginPrefetch(keys: ZarrChunkFetchInfo[], scaleLevel: number): void {
    // Convert keys to arrays of coords
    const chunkCoords = keys.map(({ sourceIdx, key }) => {
      const numDims = getDimensionCount(this.sources[sourceIdx].axesTCZYX);
      const coordsInDimensionOrder = key
        .trim()
        .split("/")
        .slice(-numDims)
        .filter((s) => s !== "")
        .map((s) => parseInt(s, 10));
      const sourceCoords = this.orderByTCZYX(coordsInDimensionOrder, 0, sourceIdx);
      // Convert source channel index to absolute channel index for `ChunkPrefetchIterator`'s benefit
      // (we match chunk coordinates output from `ChunkPrefetchIterator` back to sources below)
      sourceCoords[1] += this.sources[sourceIdx].channelOffset;
      return sourceCoords;
    });

    // Get number of chunks per dimension in `scaleLevel`
    const source0Shape = this.sources[0].scaleLevels[scaleLevel];
    const chunkDimsUnordered = source0Shape.shape.map((dim, idx) => Math.ceil(dim / source0Shape.chunks[idx]));
    const chunkDims = this.orderByTCZYX(chunkDimsUnordered, 1);

    const subscriber = this.requestQueue.addSubscriber();
    // `ChunkPrefetchIterator` yields chunk coordinates in order of roughly how likely they are to be loaded next
    const chunkDimsTZYX: [number, number, number, number] = [chunkDims[0], chunkDims[2], chunkDims[3], chunkDims[4]];
    const prefetchIterator = new ChunkPrefetchIterator(
      chunkCoords,
      this.fetchOptions.maxPrefetchDistance,
      chunkDimsTZYX,
      this.priorityDirections
    );

    let prefetchCount = 0;
    for (const chunk of prefetchIterator) {
      if (prefetchCount >= this.fetchOptions.maxPrefetchChunks) {
        break;
      }
      // Match absolute channel coordinate back to source index and channel index
      const { sourceIndex, channelIndexInSource } = this.matchChannelToSource(chunk[1]);
      const sourceScaleLevel = this.sources[sourceIndex].scaleLevels[scaleLevel];
      chunk[1] = channelIndexInSource;
      this.prefetchChunk(sourceScaleLevel, chunk, subscriber);
      prefetchCount++;
    }

    // Clear out old prefetch requests (requests which also cover this new prefetch will be preserved)
    if (this.prefetchSubscriber !== undefined) {
      this.requestQueue.removeSubscriber(this.prefetchSubscriber, CHUNK_REQUEST_CANCEL_REASON);
    }
    this.prefetchSubscriber = subscriber;
  }

  private updateImageInfoForLoad(imageInfo: ImageInfo, loadSpec: LoadSpec): ImageInfo {
    // Apply `this.maxExtent` to subregion, if it exists
    const maxExtent = this.maxExtent ?? new Box3(new Vector3(0, 0, 0), new Vector3(1, 1, 1));
    const subregion = composeSubregion(loadSpec.subregion, maxExtent);

    // Pick the level to load based on the subregion size
    const multiscaleLevel = pickLevelToLoad({ ...loadSpec, subregion }, this.getLevelShapesZYX());
    const array0Shape = this.sources[0].scaleLevels[multiscaleLevel].shape;

    // Convert subregion to volume voxels
    const [z, y, x] = this.sources[0].axesTCZYX.slice(2);
    const regionPx = convertSubregionToPixels(
      subregion,
      new Vector3(array0Shape[x], array0Shape[y], z === -1 ? 1 : array0Shape[z])
    );

    // Derive other image info properties from subregion and level to load
    const subregionSize = regionPx.getSize(new Vector3());
    const atlasTileDims = computePackedAtlasDims(subregionSize.z, subregionSize.x, subregionSize.y);
    const volumeExtent = convertSubregionToPixels(
      maxExtent,
      new Vector3(array0Shape[x], array0Shape[y], z === -1 ? 1 : array0Shape[z])
    );
    const volumeSize = volumeExtent.getSize(new Vector3());

    return {
      ...imageInfo,
      atlasTileDims,
      volumeSize,
      subregionSize,
      subregionOffset: regionPx.min,
      multiscaleLevel,
    };
  }

  loadRawChannelData(
    imageInfo: ImageInfo,
    loadSpec: LoadSpec,
    onData: RawChannelDataCallback
  ): Promise<{ imageInfo: ImageInfo }> {
    // This seemingly useless line keeps a stable local copy of `syncChannels` which the async closures below capture
    // so that changes to `this.syncChannels` don't affect the behavior of loads in progress.
    const syncChannels = this.syncChannels;

    const updatedImageInfo = this.updateImageInfoForLoad(imageInfo, loadSpec);
    const { numChannels, multiscaleLevel } = updatedImageInfo;
    const channelIndexes = loadSpec.channels ?? Array.from({ length: numChannels }, (_, i) => i);

    const subscriber = this.requestQueue.addSubscriber();

    // Prefetch housekeeping: we want to save keys involved in this load to prefetch later
    const keys: ZarrChunkFetchInfo[] = [];
    const reportKeyBase = (sourceIdx: number, key: string, sub: SubscriberId) => {
      if (sub === subscriber) {
        keys.push({ sourceIdx, key });
      }
    };

    const resultChannelIndices: number[] = [];
    const resultChannelData: Uint8Array[] = [];

    const channelPromises = channelIndexes.map(async (ch) => {
      // Build slice spec
      const min = updatedImageInfo.subregionOffset;
      const max = min.clone().add(updatedImageInfo.subregionSize);
      const { sourceIndex: sourceIdx, channelIndexInSource: sourceCh } = this.matchChannelToSource(ch);
      const unorderedSpec = [loadSpec.time, sourceCh, slice(min.z, max.z), slice(min.y, max.y), slice(min.x, max.x)];

      const level = this.sources[sourceIdx].scaleLevels[multiscaleLevel];
      const sliceSpec = this.orderByDimension(unorderedSpec as TCZYX<number | Slice>, sourceIdx);
      const reportKey = (key: string, sub: SubscriberId) => reportKeyBase(sourceIdx, key, sub);

      try {
        const result = await zarrGet(level, sliceSpec, { opts: { subscriber, reportKey } });
        const u8 = convertChannel(result.data);
        if (syncChannels) {
          resultChannelData.push(u8);
          resultChannelIndices.push(ch);
        } else {
          onData([ch], [u8]);
        }
      } catch (e) {
        // TODO: verify that cancelling requests in progress doesn't leak memory
        if (e !== CHUNK_REQUEST_CANCEL_REASON) {
          console.log(e);
          throw e;
        }
      }
    });

    // Cancel any in-flight requests from previous loads that aren't useful to this one
    if (this.loadSubscriber !== undefined) {
      this.requestQueue.removeSubscriber(this.loadSubscriber, CHUNK_REQUEST_CANCEL_REASON);
    }
    this.loadSubscriber = subscriber;

    this.beginPrefetch(keys, multiscaleLevel);

    Promise.all(channelPromises).then(() => {
      if (syncChannels) {
        onData(resultChannelIndices, resultChannelData);
      }
      this.requestQueue.removeSubscriber(subscriber, CHUNK_REQUEST_CANCEL_REASON);
    });
    return Promise.resolve({ imageInfo: updatedImageInfo });
  }
}

export { OMEZarrLoader };<|MERGE_RESOLUTION|>--- conflicted
+++ resolved
@@ -26,19 +26,14 @@
 } from "./VolumeLoaderUtils.js";
 import ChunkPrefetchIterator from "./zarr_utils/ChunkPrefetchIterator.js";
 import WrappedStore from "./zarr_utils/WrappedStore.js";
-<<<<<<< HEAD
-import { getDimensionCount, getScale, orderByDimension, orderByTCZYX, remapAxesToTCZYX } from "./zarr_utils/utils.js";
-=======
 import {
   getDimensionCount,
   getScale,
   matchSourceScaleLevels,
   orderByDimension,
   orderByTCZYX,
-  pickLevelToLoad,
   remapAxesToTCZYX,
 } from "./zarr_utils/utils.js";
->>>>>>> 3dd8923b
 import type {
   OMEZarrMetadata,
   SubscriberId,
