--- conflicted
+++ resolved
@@ -78,12 +78,8 @@
 
     const w = imageInfo.atlasTileDims.x * imageInfo.volumeSize.x;
     const h = imageInfo.atlasTileDims.y * imageInfo.volumeSize.y;
-<<<<<<< HEAD
-    JsonImageInfoLoader.loadVolumeAtlasData(urls, (ch, dtype, data) => onData(ch, dtype, data, [[0, 255]], [w, h]));
-=======
     // all data coming from this loader is natively 8-bit
-    JsonImageInfoLoader.loadVolumeAtlasData(urls, (ch, data) => onData(ch, data, [DATARANGE_UINT8], [w, h]));
->>>>>>> 2313326a
+    JsonImageInfoLoader.loadVolumeAtlasData(urls, (ch, dtype, data) => onData(ch, dtype, data, [DATARANGE_UINT8], [w, h]));
     return Promise.resolve({});
   }
 }
