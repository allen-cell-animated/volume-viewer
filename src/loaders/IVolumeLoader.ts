--- conflicted
+++ resolved
@@ -164,9 +164,6 @@
     loadSpecOverride?: LoadSpec,
     onChannelLoaded?: PerChannelCallback
   ): Promise<void> {
-<<<<<<< HEAD
-    const onChannelData: RawChannelDataCallback = (channelIndices, dtypes, dataArrays, ranges, atlasDims) => {
-=======
     const onUpdateMetadata = (imageInfo?: ImageInfo, loadSpec?: LoadSpec): void => {
       if (imageInfo) {
         volume.imageInfo = imageInfo;
@@ -175,8 +172,7 @@
       volume.loadSpec = { ...loadSpec, ...spec };
     };
 
-    const onChannelData: RawChannelDataCallback = (channelIndices, dataArrays, ranges, atlasDims) => {
->>>>>>> 6f610180
+    const onChannelData: RawChannelDataCallback = (channelIndices, dtypes, dataArrays, ranges, atlasDims) => {
       for (let i = 0; i < channelIndices.length; i++) {
         const channelIndex = channelIndices[i];
         const dtype = dtypes[i];
