--- conflicted
+++ resolved
@@ -1,12 +1,5 @@
 import { Object3D } from "three";
 import { ThreeJsPanel } from "./ThreeJsPanel";
-<<<<<<< HEAD
-import { FuseChannel } from "./types";
-export interface VolumeRenderImpl {
-  onStartControls(): void;
-  onEndControls(): void;
-  onChangeControls(): void;
-=======
 import { SettingsFlags, VolumeRenderSettings } from "./VolumeRenderSettings";
 import { FuseChannel } from "./types";
 import Channel from "./Channel";
@@ -22,18 +15,10 @@
    */
   updateSettings: (settings: VolumeRenderSettings, dirtyFlags?: number | SettingsFlags) => void;
 
->>>>>>> 96ce80ce
   get3dObject: () => Object3D;
   doRender: (_canvas: ThreeJsPanel) => void;
   cleanup: () => void;
   viewpointMoved: () => void;
   setRenderUpdateListener: (_listener?: (iteration: number) => void) => void;
-<<<<<<< HEAD
-  setTranslation: (_translation: Vector3) => void;
-  setRotation: (_rotation: Euler) => void;
-
-  updateChannelFusion: (_settings: FuseChannel[]) => void;
-=======
   updateActiveChannels: (channelcolors: FuseChannel[], channeldata: Channel[]) => void;
->>>>>>> 96ce80ce
 }