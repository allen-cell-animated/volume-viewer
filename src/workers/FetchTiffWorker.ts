--- conflicted
+++ resolved
@@ -1,12 +1,9 @@
 import { fromUrl } from "geotiff";
-<<<<<<< HEAD
-import { NumberType } from "../types.js";
-=======
 import { serializeError } from "serialize-error";
 
 import type { TiffLoadResult, TiffWorkerParams } from "../loaders/TiffLoader.js";
 import { VolumeLoadError, VolumeLoadErrorType } from "../loaders/VolumeLoadError.js";
->>>>>>> 6f610180
+import { NumberType } from "../types.js";
 
 type TypedArray =
   | Uint8Array
@@ -148,20 +145,12 @@
       chmax = val;
     }
   }
-<<<<<<< HEAD
   // const out = new Uint8Array(src.length);
   // for (let j = 0; j < src.length; ++j) {
   //   out[j] = ((src[j] - chmin) / (chmax - chmin)) * 255;
   // }
   const out = src;
-  const results = { data: out, channel: channelIndex, range: [chmin, chmax], dtype: dtype };
-  (self as unknown as Worker).postMessage(results, [results.data.buffer]);
-=======
-  const out = new Uint8Array(src.length);
-  for (let j = 0; j < src.length; ++j) {
-    out[j] = ((src[j] - chmin) / (chmax - chmin)) * 255;
-  }
-  return { data: out, channel: channelIndex, range: [chmin, chmax], isError: false };
+  return { data: out, channel: channelIndex, range: [chmin, chmax], dtype: dtype, isError: false };
 }
 
 self.onmessage = async (e) => {
@@ -171,5 +160,4 @@
   } catch (err) {
     self.postMessage({ isError: true, error: serializeError(err) });
   }
->>>>>>> 6f610180
 };