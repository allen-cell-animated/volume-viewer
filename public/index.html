--- conflicted
+++ resolved
@@ -9,19 +9,6 @@
 
 <body height="100%" width="100%">
     <div id="volume-viewer" height="100%" width="100%"></div>
-<<<<<<< HEAD
-    <button id="X">X</button>
-    <button id="Y">Y</button>
-    <button id="Z">Z</button>
-    <button id="3D">3D</button>
-    <button id="rotbtn">Turntable</button>
-    <button id="axisbtn">Axis</button>
-    <button id="xfbtn">Align</button>
-    <button id="resetcambtn">ResetCam</button>
-    <button id="ptbtn" disabled>Pathtrace</button>
-    <button id="screenshotbtn">Screenshot</button>
-    <p>Pathtrace iterations: <span id="counter">0</span></p>
-=======
     <p style="margin:2px;">
         <button id="X">X</button>
         <button id="Y">Y</button>
@@ -39,7 +26,7 @@
         <button id="flipybtn">FlipY</button>
         <button id="flipzbtn">FlipZ</button>
     </p>
->>>>>>> fb80ed6c
+    <p>Pathtrace iterations: <span id="counter">0</span></p>
 </body>
 
 </html>